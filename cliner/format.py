######################################################################
#  CliNER - format.py                                                #
#                                                                    #
#  Willie Boag                                      wboag@cs.uml.edu #
#                                                                    #
#  Purpose: Script to convert among different data formats.          #
######################################################################


__author__ = 'Willie Boag'
__date__   = 'Jul. 3, 2014'



import argparse
import sys
import os
import glob

import helper
from notes.note import Note

import tempfile

tmp_dir = '/tmp'

def create_filename(odir, bfile, extension):
    fname = os.path.basename(bfile) + extension
    return os.path.join(odir,fname)



def main():

    # Argument Parser
    parser = argparse.ArgumentParser()

    parser.add_argument("-t",
        dest = "txt",
        help = "The files that contain the training examples",
    )

    parser.add_argument("-a",
        dest = "annotations",
        help = "The files that contain the labels for the training examples",
    )

    parser.add_argument("-o",
        dest = "out",
        default = None,
        help = "Directory to output data",
    )

    parser.add_argument("-f",
        dest = "format",
        help = "Output format (%s)"%str(' or '.join(Note.supportedFormats())),
    )

    # Parse the command line arguments
    args = parser.parse_args()


    # Parse arguments
    txt         = args.txt
    annotations = args.annotations
    out_file    = args.out
    format      = args.format


    # Ensure annotations are specified
    if not txt:
        print >>sys.stderr, '\n\tError: Must supply text file'
        print >>sys.stderr
        exit(1)
    elif not os.path.exists(txt):
        print >>sys.stderr, '\n\tError: Given text file does not exist'
        print >>sys.stderr
        exit(1)

    # Ensure annotations are specified
    extensions = Note.supportedFormatExtensions()
    if not annotations:
        print >>sys.stderr, '\n\tError: Must supply annotations'
        print >>sys.stderr
        exit(2)
    elif not os.path.exists(txt):
        print >>sys.stderr, '\n\tError: Given annotation file does not exist'
        print >>sys.stderr
        exit(2)
    elif os.path.splitext(annotations)[1][1:] not in extensions:
        print >>sys.stderr, '\n\tError: annotation must be a supported format'
        print >>sys.stderr, '\t\t(.%s)' %str(' or .'.join(extensions) )
        print >>sys.stderr
        exit(2)

    # Ensure output format is specified
    if (not format) or (format not in Note.supportedFormats()):
        print >>sys.stderr, '\n\tError: Must specify supported output format'
        print >>sys.stderr, '\t\t(%s)' %str(' or '.join(Note.supportedFormats()))
        print >>sys.stderr
        exit(3)


    # Automatically find the input file format
    in_extension =  os.path.splitext(annotations)[1][1:]
    for f,ext in Note.dictOfFormatToExtensions().items():
        if ext == in_extension:
            in_format = f

    # Read input data into note object
    in_note = Note(in_format)
    in_note.read(txt,annotations)


    # Convert data to standard format
    internal_output = in_note.write_standard()

    os_handle,tmp_file = tempfile.mkstemp(dir=tmp_dir, suffix="format_temp")
<<<<<<< HEAD

=======
>>>>>>> 2308dead
    with open(tmp_file, 'w') as f:
        f.write(internal_output)
    os.close(os_handle)

    #print internal_output

    # Read internal standard data into new file with given output format
    out_note = Note(format)
    out_note.read_standard(txt,tmp_file)


    # Output data
    out = out_note.write()
    if out_file:
        with open(out_file, 'w') as out_f:
            out_f.write(out)
    else:
        sys.stdout.write(out)


    # Clean up
    os.close(os_handle)
    os.remove(tmp_file)
    if out_file:
        out_f.close()



if __name__ == '__main__':
    main()<|MERGE_RESOLUTION|>--- conflicted
+++ resolved
@@ -116,10 +116,6 @@
     internal_output = in_note.write_standard()
 
     os_handle,tmp_file = tempfile.mkstemp(dir=tmp_dir, suffix="format_temp")
-<<<<<<< HEAD
-
-=======
->>>>>>> 2308dead
     with open(tmp_file, 'w') as f:
         f.write(internal_output)
     os.close(os_handle)
