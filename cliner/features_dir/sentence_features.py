--- conflicted
+++ resolved
@@ -77,15 +77,7 @@
         self.enabled_IOB_prose_sentence_features.append('UMLS')
 
 
-<<<<<<< HEAD
-    # IOB_prose_features()
-    #
-    # input:  A sentence
-    # output: A list of hash tables of features
-=======
-
-
->>>>>>> 853a8184
+
     def IOB_prose_features(self, sentence):
         """
         IOB_prose_features
