--- conflicted
+++ resolved
@@ -109,169 +109,9 @@
             for (i,(_,pos)) in enumerate(pos_tagged):
                 features_list[i].update( { ('pos',pos) : 1} )
 
-<<<<<<< HEAD
-        #return features_list
-
-        # Feature: Bag of Words unigram conext (window=3)
-        if 'unigram_context' in self.enabled_IOB_prose_sentence_features:
-            window = 3
-            n = len(sentence)
-
-            # Previous unigrams
-            for i in range(n):
-                end = min(i, window)
-                unigrams = sentence[i-end:i]
-                for j,u in enumerate(unigrams):
-                    features_list[i][('prev_unigrams-%d'%j,u)] = 1
-
-            # Next     unigrams
-            for i in range(n):
-                end = min(i + window, n-1)
-                unigrams = sentence[i+1:end+1]
-                for j,u in enumerate(unigrams):
-                    features_list[i][('next_unigrams-%d'%j,u)] = 1
-
-        # Only POS tag once
-        if 'pos' in self.enabled_IOB_prose_sentence_features:
-            pos_tagged = nltk_tagger.tag(sentence)
-
-        # Allow for particular features to be enabled
-        for feature in self.enabled_IOB_prose_sentence_features:
-
-
-            # Feature: Part of Speech
-            if feature == 'pos':
-                for (i,(_,pos)) in enumerate(pos_tagged):
-                    features_list[i].update( { ('pos',pos) : 1} )
-
-
-            # Feature: POS context
-            if 'pos_context' in self.enabled_IOB_prose_sentence_features:
-                window = 3
-                n = len(sentence)
-
-                # Previous POS
-                for i in range(n):
-                    end = min(i, window)
-                    for j,p in enumerate(pos_tagged[i-end:i]):
-                        pos = p[1]
-                        features_list[i][('prev_pos_context-%d'%j,pos)] = 1
-
-                # Next POS
-                for i in range(n):
-                    end = min(i + window, n-1)
-                    for j,p in enumerate(pos_tagged[i+1:i+end+1]):
-                        pos = p[1]
-                        features_list[i][('prev_pos_context-%d'%j,pos)] = 1
-
-
-            # GENIA features
-            if (feature == 'GENIA') and enabled['GENIA']:
-
-                # Get GENIA features
-                genia_feat_list = self.feat_genia.features(sentence)
-
-                '''
-                print '\t', sentence
-
-                print '\n\n'
-                for gf in genia_feat_list:
-                    print '\t', gf
-                    print
-                print '\n\n'
-                '''
-
-                for i,feat_dict in enumerate(genia_feat_list):
-                    features_list[i].update(feat_dict)
-
-
-            # Feature: UMLS Word Features (only use prose ones)
-            if (feature == "UMLS") and enabled['UMLS']:
-                umls_features = self.feat_umls.IOB_prose_features(sentence)
-                for i in range(len(sentence)):
-                    features_list[i].update( umls_features[i] )
-
-        # Used for 'prev' and 'next' features
-        ngram_features = [{} for i in range(len(features_list))]
-        if "prev" in self.enabled_IOB_prose_sentence_features:
-            prev = lambda f: {("prev_"+k[0], k[1]): v for k,v in f.items()}
-            prev_list = map(prev, features_list)
-            for i in range(len(features_list)):
-                if i == 0:
-                    ngram_features[i][("prev", "*")] = 1
-                else:
-                    ngram_features[i].update(prev_list[i-1])
-
-        if "prev2" in self.enabled_IOB_prose_sentence_features:
-            prev2 = lambda f: {("prev2_"+k[0], k[1]): v/2.0 for k,v in f.items()}
-            prev_list = map(prev2, features_list)
-            for i in range(len(features_list)):
-                if i == 0:
-                    ngram_features[i][("prev2", "*")] = 1
-                elif i == 1:
-                    ngram_features[i][("prev2", "*")] = 1
-                else:
-                    ngram_features[i].update(prev_list[i-2])
-
-        if "next" in self.enabled_IOB_prose_sentence_features:
-            next = lambda f: {("next_"+k[0], k[1]): v for k,v in f.items()}
-            next_list = map(next, features_list)
-            for i in range(len(features_list)):
-                if i < len(features_list) - 1:
-                    ngram_features[i].update(next_list[i+1])
-                else:
-                    ngram_features[i][("next", "*")] = 1
-
-        if "next2" in self.enabled_IOB_prose_sentence_features:
-            next2 = lambda f: {("next2_"+k[0], k[1]): v/2.0 for k,v in f.items()}
-            next_list = map(next2, features_list)
-            for i in range(len(features_list)):
-                if i < len(features_list) - 2:
-                    ngram_features[i].update(next_list[i+2])
-                elif i == len(features_list) - 2:
-                    ngram_features[i][("next2", "**")] = 1
-                else:
-                    ngram_features[i][("next2", "*")] = 1
-
-        merged = lambda d1, d2: dict(d1.items() + d2.items())
-        features_list = [merged(features_list[i], ngram_features[i])
-            for i in range(len(features_list))]
-
-        '''
-        for f in features_list:
-            print sorted(f.items())
-            print
-        print '\n\n\n'
-        '''
-
-        return features_list
-
-
-
-    def IOB_nonprose_features(self, sentence):
-        """
-        IOB_nonprose_features
-
-        @param sentence. A list of strings
-        @return          A list of dictionaries of features
-
-        """
-
-        # Get a feature set for each word in the sentence
-        features_list = []
-        for i,word in enumerate(sentence):
-            word_feats = self.feat_word.IOB_nonprose_features(sentence[i])
-            features_list.append( word_feats )
-
-        #return features_list
-
-        # Feature: Bag of Words unigram conext (window=3)
-        if 'unigram_context' in self.enabled_IOB_nonprose_sentence_features:
-=======
 
         # Feature: POS context
         if 'pos_context' in enabled_IOB_prose_sentence_features:
->>>>>>> 29217ae2
             window = 3
             n = len(sentence)
 
@@ -292,7 +132,7 @@
 
         # GENIA features
         if (feature == 'GENIA') and enabled['GENIA']:
-            
+
             # Get GENIA features
             genia_feat_list = feat_genia.features(sentence)
 
@@ -375,12 +215,12 @@
 def IOB_nonprose_features(sentence):
     """
     IOB_nonprose_features
-    
+
     @param sentence. A list of strings
     @return          A list of dictionaries of features
-    
-    """
-    
+
+    """
+
     # Get a feature set for each word in the sentence
     features_list = []
     for i,word in enumerate(sentence):
@@ -491,15 +331,10 @@
     """
 
 
-<<<<<<< HEAD
-        #return features_list
-
-=======
     # Get a feature set for each word in the sentence
     features_list = []
     for ind in chunk_inds:
         features_list.append( feat_word.concept_features_for_chunk(sentence,ind) )
->>>>>>> 29217ae2
 
 
     # Allow for particular features to be enabled
