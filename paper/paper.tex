\documentclass[preprint]{style}
\pagenumbering{arabic}

\usepackage{paralist}
\usepackage{graphicx}
\usepackage{url}
\usepackage{amsmath}
\usepackage{setspace}
\usepackage{rotating}



% This gets rid of the block of whitespace on the first page
\makeatletter
\let\@copyrightspace\relax
\makeatother


\addtolength{\topmargin}{-.07in}
\addtolength{\textheight}{.07in}

%\addtolength{\oddsidemargin}{-0.08in}
%\addtolength{\evensidemargin}{-0.08in}
%\addtolength{\textwidth}{0.08in}
\setstretch{1.15}

\begin{document}

\title{Medical Concept Extraction}

\numberofauthors{3}
\author{
\alignauthor
Tristan Naumann\\
\affaddr{MIT EECS}
\email{tjn@mit.edu}
\alignauthor
Samantha Ainsley\\
\affaddr{MIT EECS}
\email{ainsley@mit.edu}
\alignauthor
Salman Ahmad\\
\affaddr{MIT EECS}
\email{saahmad@mit.edu}
}

\date{14 December 2012}

\maketitle
\begin{abstract}

This paper presents a system for extracting medical concepts from patient hospital records. Hospitals and medical practices are increasingly switching to electronic medical records--this trend has opened the doors to exciting applications for Natural Language Processing in medicine and biology. One such application is concept extraction: identifying high-level semantic labels in a body of text. Concept extraction on medical records is useful in automating analysis tasks that would otherwise have to be done manually. For example, hospital administrators may want to tabulate what medications are being prescribed the most. Insurance companies may want to ensure that patients receive proper care and are billed accordingly for fraud detection and auditing purposes. Government agencies may be interested in exploring and better understanding public health trends. Automatic concept extraction systems help to streamline such critical yet laborious tasks.

In service of that end, we present an algorithm and system that is capable of classifying words in medical records across four different medically-relevant categories: (1) problems, (2) tests, (3) treatments, and (4) non-medical terms. This is useful not only in granting end users the ability to analyze medical records, but also in supporting other higher-level Natural Language Processing and learning systems. This paper describes the system's design, implementation, and performance when tested on set of 500 pre-annotated medical records from Boston-area hospitals.


\end{abstract}

\section{Introduction}
TODO(SAM):
Lorem ipsum dolor sit amet, consectetur adipisicing elit, sed do eiusmod tempor incididunt ut labore et dolore magna aliqua. Ut enim ad minim veniam, quis nostrud exercitation ullamco laboris nisi ut aliquip ex ea commodo consequat. Duis aute irure dolor in reprehenderit in voluptate velit esse cillum dolore eu fugiat nulla pariatur. Excepteur sint occaecat cupidatat non proident, sunt in culpa qui officia deserunt mollit anim id est laborum.

\section{Background}
This section discusses a limited selection of previous work in concept extraction as well as work done in machine learning that is leveraged in this project. 

\subsection{Related Work}
Concept extraction in medicine is an increasingly well-studied problem. One of the main driving forces behind such research is the annual i2b2/VA Workshop on Natural Language Processing Challenges for Clinical Records, which challenges participants to develop a system for "the extraction of medical concepts from patient reports." Torii et al. \cite{torii}, for example, developed a system using the same training data as us for the workshop. Their concept extraction system was trained using a tagger specifically developed for the biology domain, and their work shows the difficulty in porting trained systems across clinical documents from various sources. 

In a work independent of the i2b2 workshop, Meystre and Haug \cite{meystre} developed a system for automatically retrieving medical problems from free-form text. Their system addresses one of the labels extracted from our system and references a pre-defined Problem List rather than training on data that is presumed to be a subset of all possible terms. Tackling an interesting related problem, Happe et al. \cite{heppe} present a system for automatic concept extraction from $spoken$ medical reports in French, with robust performance in testing in spite of sensitivities to ambiguous pronunciations and acronyms, which are common in automatic speech recognition systems. 

 

\subsection{Machine Learning}

Our system addresses the particular challenge of assigning concept labels to terms in medical records, but the task of assigning labels from multiple classes over a set of entries is a classic machine learning problem. Supervised multi-class classification algorithms assign labels to input data entries using a model trained on a data set of pre-labeled observations. There are countless methods that support multi-class classification--for the purpose of this work, we employ three well-known strategies (general Support Vector Machines, linear Support Vector Machines, and Conditional Random Fields) and compare their respective accuracies given our data sets and chosen features (section 4.2).

\subsubsection{Support Vector Machines}
Support vector machines (SVMs) aim to maximize the margin between decision hyperplanes, which separate training examples in feature space. Training examples are represented as points in feature space that are mapped to create independent classification regions with the largest possible gap between regions. In use, the SVM maps new examples into this space and assigns a label based on the classification region in which the example point resides. 

Often problem sets are not linearly separable in feature space. To overcome this challenge, SVMs often map the original feature space into a higher-dimensional space--the specific mapping is defined by a kernel function, which is chosen for efficiency based on the specific classification problem. Separating hyperplanes, which are defined as vectors, can then be chosen as linear combinations of feature vectors in the training set.

We tested a non-linear SVM as provided by the open-source library, LibSVM \cite{libsvm}.

\subsubsection{Linear SVMs}
As mentioned previously, we cannot always expect linearly separable training data. However, for large enough data sets, linear SVMs and SVMs with nonlinear mappings yield similar performance. By eliminating the need for a kernel mapping, training becomes much less costly through use of a linear support vector machine. 

We additionally tested a strictly linear SVM using the open-source library, LibLinear \cite{liblinear}, which provides an L2-loss linear SVM solver.

\subsubsection{Conditional Random Fields}
Conditional random fields (CRFs), unlike SVMs, use a probabilistic modeling method. The strength of CRFs in the case of classification for NLP is that it can take neighboring samples (i.e. context) into account when handling individual observations. A CRF is a type of undirected graphical model, which models a conditional probability distribution between observations and output values, which are represented as nodes. Given a sequence of words, this graph takes the form of a chain analogous to a Hidden Markov model. The conditional dependency of each output label on a given input node is computed using a feature function in which features are given specific numerical weights and combine to determine the label's likelihood. 

We tested our features using an open-source CRF library, CRFSuite \cite{crfsuite}, in addition to our SVMs.

\section{Challenges}
There are several unique challenges which arise due to the the nature of the dataset and the approach of leveraging traditional machine learning classifiers for natural language.

\subsection{High Dimensionality}
In order to utilize traditional machine learning classifiers for natural language processing, it is necessary to generate linguistic features for each item that requires classification. The linguistic features which characterize each item often do not have a meaningful strict ordering (e.g. it is not meaningful to say ``muffin'' $>$ ``bread'' if your feature was the word itself). Therefore, it is necessary to represent each feature without a strict ordering as a binary dimension reflecting the presence or absence of that feature.

Using this binary dimension representation results in a high dimensional space (e.g. using a word itself as a feature results in a number of dimensions equal to the size of the vocabulary of the training data). Further, the high dimensional space is exceptionally sparse since each item generally only satisfies one binary dimension for the feature. For non-asymptotic cases found in practice, this generally means that the feature space grows much faster than the amount of data and most of the theoretical guarantees of the traditional machine learning algorithms do not hold.

Further, our best intuition often falls short in high dimensional spaces \cite{dimensions}. So it is difficult to generalize the utility of a feature to the entire data set even if it appears to be relevant for a handful of documents.

\subsection{Biased Data}
Many machine learning classifiers assume relatively balanced data with respect to the class labels available. However, in the task of concept extraction it is most often the case that there is a null concept class indicating that the token is part of no relevant concept which is overwhelmingly more abundant than the concepts. The bias of the class labels in the data presents a challenge, because a classifier optimized with respect to accuracy will be inclined to simply assign the null concept class for all labels (since that will result in relatively high accuracy). Such classifiers will not, however, perform well with respect to more meaningful measures such as precision, recall, or F1-measure.


\subsection{Amount of Data}
As with many statistically-grounded projects, there is often only a limited amount of data available. Within the medical domain this holds particularly true due to the expertise (and subsequent cost) required to provide annotation and the inability to easily merge data from multiple sources -- either due to the differing formats in which it is stored/accessed or various legal restraints in place to protect patients.

Such dearth of training data means that the amount of test data is often much larger than the amount of training data available. Consequently, it is even more difficult to obtain decent results if the models trained even moderately overfit the training data -- a particular risk due to the sparse distribution of high dimensional items discussed previously.

\subsection{Data Usage Agreements}
In addition to limited availability of data, it is often difficult to obtain the data that is relevant. Even for ``open'' data sets such as those provided by the i2b2 National Center for Biomedical Computing, one must sign a data use agreement in order to maintain compliance with the U.S. Health Insurance and Accountability Act (HIPAA) privacy and security rules. The approval process for ``open'' data sets can still take weeks, while access to more controlled data sets can often take months and require security measures such as single physical machine access.

\section{Design}
This section describes the design of our system. Specifically, it details the classification task and the linguistic features our system utilizes in order to perform classification.

\subsection{Data Flow \& Classification Task}
Our system considers each document to be a stream of words grouped by sentences, and it attempts to provide the correct concept classification for each word. In order to identify the appropriate concept, our system considers natural language features for each document in successively broader contexts. Specifically, we first consider features using only the word itself as context, next we consider features which span the sentence, and last we consider n-gram features. In the sections that follow we discuss the linguistic features used in each context.

\subsection{Word Features}
Using only the word as context we are able to generate several interesting linguistic features. These features generally take on one of three forms: (1) intrinsic property of the word, (2) binary indicator for properties that we think are interesting, and (3) various techniques that map words into a small dimensional space such as stemming and word shape.

\subsubsection{Word}
The most obvious property of each word is perhaps the word itself. Since there is no linguistically meaningful, strict ordering over words, each word is represented as its own dimension. Consequently adding a baseline feature containing the word increases the dimension of our feature space to the size of the vocabulary in the training data. Nevertheless, the complete word serves as a fruitful feature in medical term classification in which many words carry the same meaning regardless of context. For example, terms such as "x-ray", "screen", "exam", "veal", and "sats" should be consistently recognized as test terms, just as "swelling", "failure", "trauma", and "syndrome" always indicate problems, and "therapy", "anesthesia", "vaccine", and "medication" are treatments. Granted, words like "heart" could be part of "heart rate" or "heart attack" and beg for more generic features.

\subsubsection{Length}
The next most obvious property of each word is its length. Unlike using the word as a feature, there is a strict ordering over length and consequently the addition of this feature increases the dimension of the space by only $1$. While the linguistic merit of length as a feature can be debated in conventional natural language processing, we felt it would play a large role in medical language in order to distinguish treatments, tests, and problems from words without a concept. Intuitively this is because often times treatments in the form of medications consist of long medical names, as do some of the words in medically described problems and tests.

<<<<<<< HEAD
\subsubsection{MIT Regular Expressions}
In order to capture some general characteristics of each word we included a set of regular expressions each of which adds a dimension to our classification. Such features help not only to pick up on traits within different medical categories--such as tests which are often abbreviated or contain numbers--but also to easily rule out non-medical terms such as days, phone numbers, etc. The characteristics we chose are as follows:
=======
\subsubsection{Regular Expressions}
In order to capture some general characteristics of each word we included a set of regular expressions each of which adds a dimension to our classification. Such features help allow not only to pick up on traits within different medical categories--such as tests which are often abbreviated or contain numbers--but also to easily rule out non-medical terms such as days, phone numbers, etc. The characteristics we chose are as follows:
>>>>>>> 2f139d99
\begin{itemize}
\item {\tt INITCAP}: first letter is capitalized and alphabetic,
\item {\tt ALLCAPS}: entire word is capitalized and alphabetic,
\item {\tt CAPSMIX}: the word is a mix of capital and lowercase alphabetic characters,
\item {\tt HASDIGIT}: there is a digit in the word,
\item {\tt SINGLEDIGIT}: the token is a single digit,
\item {\tt DOUBLEDIGIT}: the token is a two digits,
\item {\tt FOURDIGITS}: the token is a series of four digits,
\item {\tt NATURALNUM}: the token is a natural number,
\item {\tt REALNUM}: the token is a real number,
\item {\tt ALPHANUM}: the token contains only digits and alphabetic characters,
\item {\tt HASDASH}: the token has a dash,
\item {\tt PUNCTUATION}: the token is punctuation,
\item {\tt PHONE1}: the token is a phone number,
\item {\tt PHONE2}: the token is a phone number with area code,
\item {\tt FIVEDIGIT}: the token is a series of five digits,
\item {\tt NOVOWELS}: the token does not contain vowels (i.e. abbreviations),
\item {\tt HASDASHNUMALPHA}: the token consists of a dash, numbers, and alphabetic characters, 
\item {\tt DATESEPERATOR}: the token is a date separator (e.g. {\tt [-/]})
\end{itemize}


\subsubsection{Porter Stemmer}
We already discussed the benefits of using entire words as features, but similar words come in many different forms. Motivated by generalization, we chose to use word stems as features and approached this feature extraction using three different stemming algorithms--two at the word-level and one at the sentence level (See 5.3.2). The addition of word stem features to our system improved our testing CRF F1 scores from 0.58 to 0.82. We used built-in NLTK implementations of all of the stemming algorithms described in future sections.

Namely, we used the Porter Stemming Algorithm, as developed by Martin Porter.  This particular stemming algorithm is divided into a number of linear steps. Word letters are first replaced by symbols for vowels, V and consonants, C. The measure, m, of the word is computed as the number of repetitions of the pattern VC, and this is used to determine whether suffixes ought to be removed. Plural word forms are then removed such as  sses $\rightarrow$ ss and removal of trailing s's; followed by the removal of past participles; and finally terminal y's are replaced with i's. Subsequent steps handle different orderings of suffices by translating double suffices into a single suffix and then removing suffices under certain predefined conditions.

\subsubsection{Lancaster Stemmer}

Derived from the Porter Stemmer, the Lancaster Stemmer was used to provide a second word stem feature to our system. By constant, this stemming algorithm uses a table of rules that specific the removal or replacement of an ending. Endings are replaced to maintain properly-spelled words throughout the stemming process--this avoids the need for an additional recoding or partial matching phase. 

The rule table looks for the following information about each word: Endings of one or more characters (stored in reverse order); an optional intact flag; a digit specifying the removal total;  an optional append string of one or more characters;  and a continuation symbol. The stemmer first inspects the final letter of a term and considers the first relevant rule in the table. If the rule conditions are not satisfied, another rule is considered, otherwise the rule is applied and the ending is removed or reformed. This process is repeated until a termination symbol is uncovered and the word is presumed to be in its stem form.

\subsubsection{Word Shape}
In the same spirit of our word length and MIT RegEx features, we decided to look at the high-level shapes of individual words for better generalization. More specifically, we encode words into new strings that give a sense of their capitalization and punctuation patterns as well as approximate length. We tested a variety of open-sourced word shape classification methods including two methods written by Dan Klein, one of which simply classifies words as numeric, strictly upper or lower cased, or mixed, and a second, more fine-grained classifier that attempts to group words into equivalence classes by collapsing sequences of the same type. Additional classifiers developed by Christopher Manning seek to make less distinctions mid-sequence by sorting words based on length. Each word shape classifier result added an additional dimension to our feature space. By naively including all word shape alternatives as features, we were able to improve our testbed CRF F1 score from 0.82 to 0.85.

\subsubsection{Additional Feature Considerations}
The word-level features that we ultimately decided to include in system were chosen based on performance gain, but many others were explored in testing. These features were selected after close examination of our training data, and are worthy of discussion. It is possible, of course, that there is a more optimal feature set than our final choice that includes the features listed below:

\begin{itemize}

\item {\tt Metric Units}
A clear trend we noticed in our medical record data was that numbers followed by metric weights (i.e. mg, milligrams, grams) are almost always part of treatment descriptions. Whereas numbers followed by metric lengths or areas are typically part of problem observations. We still believe this could be a useful feature for related systems.
 
\item {\tt Word Endings Indicative of Medical Problem Type}
Another obvious trend specific to medical problems are diseases ending in "itis" such as "bronchitis", "cellulites", "fibrositis", etc. and conditions ending in "ic" such as "diabetic", "anemic", etc. We added a regular expression to flag words with these endings, but the feature did little to nothing to improve performance. Such observations were likely already handled by our other word features.

\item {\tt Prognosis Locations}
Many diagnoses include locational information that should be tagged as part of the problem (i.e. "C4-C5 herniated disks"). We still think that a robust feature of this form could benefit our system, but our particular attempts proved unsuccessful.  

\item {\tt Flag Words}
Certain terms such as those described in 5.2.1 are consistently labeled as "problems", "tests", or "treatments". We attempted to create small dictionaries of these terms and assign flags to words that fall into one of the three dictionaries. The issue with this strategy is that words that should be labeled as one of our three medical terms but do not appear in the dictionary are now more closely aligned with purely non-medical words. That said, this feature improved accuracy for our three categories, but also yielded far too many false positives.

\end{itemize}

\subsection{Sentence Features}
Even though the primary goal of our system is to tag concepts at the word level, these individual words often need to be considered in context. Before extracting the word-level features described in 5.2, we first analyze medical records at the sentence level and assign features to our words based on their usage within those sentences.

\subsubsection{Part of Speech}
A fruitful strategy for any concept extractor is to first tag words with labels indicating their Part of Speech in context. In our case, for example, whether an ambiguous term is used as an adjective versus a noun could distinguish it as part of a test rather than a problem. We used the NTLK max entropy Part of Speech Tagger, which is trained on the Penn TreeBank to tag individual sentences. We then iterate over the returned tags and add these as word-level features, adding another dimension to our feature set for each Part of Speech tag.

\subsubsection{WordNet Lemmatizer}
Unlike the Porter Stemmer and the Lancaster Stemmer, which consider words independent of context, the WordNet Lemmatizer requires words to be processed at the sentence level in order to extract their root form. The WordNet Lemmatizer uses the part of speech tags for individual words, which are assign via NLTK as previously mentioned, in conjunction with a subset of tags used for morphology to extract stems from each word. WordNet references a database of word stems, and uses two types of processes to try to convert input strings into a form present in the database: A list of inflectional endings based on the word's syntactic tag is referenced in search of a match that can be detached from the word. An exception list is also referenced in search for an inflected form. WordNet first checks for exceptions and then uses rules for detachment to transform the word--after each transformation the result is referenced against the stem database until a match is eventually found.

\subsubsection{Formatted Text}
When reading through our training data, we noticed that test results are written in a variety of distinct forms that clearly separate these terms from problem or treatment terms. Since test result forms often spent multiple words such was "O2 sat -- 98\%" or "screen was positive". We wrote a series of regular expressions to capture these patterns with the test term as the first term in the sequence. We iterate over each word in the sentence and run our RegEx suite on the inclusive righthand sequence starting from that word. This feature adds only one additional dimension, and improved our CRF F1 test score from .85 to .90 by boosting our test term detection appreciably.

\subsection{N-gram Features}
Although our primary goal is to classify $individual$ words, a single word in a medical record entry is hardly independent from the next.  More specifically, medical concepts can often span more than one word--we may not be interested in detecting these exact spans, but features from certain words provide insight into how to label their neighbors. For example, ambiguous words such as "heart" could precede "rate" or "disease", and making that distinction between test and problem is much easier when we examine the subsequent word in the sentence containing "heart". A neighboring word can serve as an indicator even if it is not part of the same concept span. For example, words like "showed" and its synonyms are non-medical, but tend to follow a test term. Likewise, "rule out" and "history of" tend to precede problems. With this in mind, we observe all features of immediately neighboring words. 

\subsubsection{Previous}
We take a basic approach to context features by considering the immediately preceding word for each individual word. Given a word with the feature set previously described, we simply duplicate each feature with the corresponding value for it's previous neighbor and rename these features $prev\_$<NAME> (e.g. $prev\_$length).  This serves to double the size of our feature space.
\subsubsection{Next}
Likewise, we duplicate the subsequent word features, which are relabeled as $next\_$<NAME>. At this point, our feature space is tripled, but was already quite large--hence, we decided only to consider surrounding words at a bigram level. Nevertheless, this relatively straightforward step brought out CRF F1 testing score up to 0.98.

\subsection{Parameter Tuning}

\begin{figure}
\begin{center}
	\includegraphics[width=1\columnwidth]{figures/parameter-selection.png}
\end{center}
\caption{An illustration of the grid search process to identify the best parameters values for training the SVM model.}
\label{fig:parameter_selection}
\end{figure}

Due to the data's bias with respect to labels which we previously discussed, the default SVM parameters failed to provide any sort of relevant results. Therefore, with our full feature set we used libsvm's included utilities to perform parameter selection as shown in Figure~\ref{fig:parameter_selection}. The utility performed $5$-fold cross validation and allowed us to see the parameters which provided the best accuracy. In turn, this enabled us to find an appropriate constant $C$ with which to scale the loss function and constant $\gamma$ for the radial basis function kernel the SVM was using.

It should be noted that the best method would be to optimize against the F1 score rather than the accuracy due to the data bias previously discussed. However, in practice, the parameters that were discovered using this method were able to dramatically improve performance while still being easy to obtain.


\section{System}
This section discusses the framework code we have developed in order to perform concept extraction, the web service frontend which allows users to test the service without seeing any of the underlying data, and the machine learning libraries that are leveraged. 

\subsection{Code Architecture}

\begin{figure*}
\begin{center}
	\includegraphics[width=2\columnwidth]{figures/system.pdf}
\end{center}
\caption{An overview of the system and codebase.}
\label{fig:system}
\end{figure*}


We built a fairly comprehensive framework for applying machine learning techniques to NLP domains. We built out a series of useful and reusable library modules and command line utilities to perform various tasks. An overview of the codebase can be seen in Figure~\ref{fig:system} and  all of the code is available online at the following URL:

{\tt https://github.com/tnaumann/ConceptExtraction}.

\subsubsection{Data Formats and File I/O}

Our framework consists of many convenience functions and utilities classes that are designed to perform all necessary file I/O operations formatting output data and parsing input files. There are 3 formats that the code base handles. 

The first format is a straight forward tokenized text file that contains each sentence on a separate line. The test data for training the models were processed into this format. For cases where the sentence was not previously tokenized, the framework utilizes {\tt nltk}'s {\tt sent\_tokenize}  to break a string into sentences and then {\tt nltk}'s {\tt word\_tokenize} to break each sentence into normalized tokens.

The second format is an annotation format that references the tokenized text files and associates a classification label (``problem'', ``tests'', ``treatment'' or ``none'') with spans of words. This format is used in a separate file than the actual input tokenized text file but the two files typically share the same name so we can tell which labels apply to which input. The training and test data sets use this format to represent the ground truth classification of the medical records.

The third and last format is is a sparse matrix format that is utilized by the various command-line utilizes in the code base. Conceptually, the rows in this sparse matrix represent an a single data item (in our case, a single word) that either is a training example or is an input token that needs to a label predicted and the columns represent the various features of that item. The various learning algorithms all use this data format.

\subsubsection{Model Encapsulation and Serialization}

Our framework includes a model class that can be trained on certain data with certain features enabled. The model class supports training a libsvm, liblinear, and crfsuite classifiers that can be used for prediction in the future. One of the nice things, about the model class is that it can be serialized and reloaded dynamically. This is a really nice capability because it allows you to train a large number of models on various subsets of the data and using various different features to see which perform the best.

\subsubsection{Feature Computation}

The framework has a flexible and robust mechanism for computing features on input tokens. Features are implemented as a simple conditional statement in a large {\tt if-else} statement, making it really easy to add new features to the system. Additionally, each model maintains a list of the features that are enabled. Only the enabled features will be executed and computed on the input tokens. Features can be enabled or disabled pragmatically by removing them from the model's feature list. This ability is really important when training models because it enables you to easily explore the impact of certain features and run feature selection.

\subsubsection{Learning Algorithms}

As mentioned previously, the framework's model class has support for training various classifiers: a Support Vector Machine, a CRF, and L2-regularized Support Vector Machine. The implementation of these algorithms is delegates to various third-party libraries described below.

\subsubsection{Data Organization and Directory Structure}


The framework supports a default conventional directory structure to know where to store test, training, and prediction data. This simplifies training new models and testing how well they perform. While these directories can be configured, the defaults are:

\begin{itemize}

\item {\tt data } -  Contains all of the data that is used for training and large testing runs. Again, this is just conventional and it is possible to train and predict on data that is not in this directory. For example, we are able to predict ``one-off-sentences'' as a command-line argument.

\item {\tt data/<data-set-name>/txt } - Contains the raws tokenized text files.

\item {\tt data/<data-set-name>/concept } - Contains the labels that correspond to each of the tokenized files in the ``txt'' directory.

\item {\tt models} - Contains all of the trained models.

\item {\tt models/<model-name>} - Contains the meta data specific to each model that was trained. The framework saves the model's internal state (the features used, the input test set, etc.) as well as the trained parameters for the libsvm, crfsuite, and liblinear classifiers. This information is used to deserialize and load a model at runtime for prediction tasks.

\item {\tt models/<model-name>/predictions/} - Contains output files with the predicted label for each word in the input file.

\end{itemize}

\subsubsection{Command-line Utilities}


The framework contains three useful command line utilities to interact with the system. The functionality provided by these utilities are also exposed by a Python API so other developers can interact with the system natively in their own Python scripts without having to fork calls to the command line. 

\begin{itemize}

\item {\tt train.py } -  Trains a model using the specified training data and output model name.

\item {\tt predict.py } -  Predict the labels for the specified input files and write the labels to a designated file.

\item {\tt evaluate.py } -  Compare the predicted labels to the gold standard labels and print outs the confusion matrix, precision, recall, and F1-scores. 

\end{itemize}


\subsection{Web Service}

In addition to the various command line utilizes described in the previous section our system also includes a Web-based service that allows users to manually input a single sentence, select a model to use for prediction, and see the predicted labels that model generated for the input. Figure~\ref{fig:web_interface} shows a screenshot of the web application in use.

The Web service was written in Python and directly interoperates with the rest of the code base. To run the Web applications simply execute the {\tt web.py} file in the source tree. The Web app allows you to label a sentence using any of the models that we have previously trained. This is useful for spot checking certain sentences and observing how different models behave. The Web app assumes that models have already been trained and placed into ``models'' directory in the source tree. By default, the application will host itself on port 5000. You can also see a live version of the Web service at:

{\tt http://saahmad.media.mit.edu:5000/ }

\begin{figure}[t]
\begin{center}
	\includegraphics[width=0.75\columnwidth]{figures/web-interface-1.png}
	\includegraphics[width=0.75\columnwidth]{figures/web-interface-2.png}
\end{center}
\caption{The Web application interface that allows users to manually input a sentence and have it labeled using one of the previously-trained models. In this case we are using an SVM model that was trained using all of the features.}
\label{fig:web_interface}
\end{figure}


\subsection{Libraries}

Our code leveraged various 3rd party libraries for training the models and generating features. A summary of the libraries that we used is shown in the list below:

\begin{itemize}

\item {\tt libsvm} \cite{libsvm}: libsvm provides a fast implementation of Support Vector Machines. It includes a command line utility that takes a training data (with all of the features formatted in a sparse matrix representation) as input and outputs a SVM model trained on that data. It also includes a command line utility that allows users to specify a desired model and predict the classes on new input. Our code base forks process calls to these utilities to train SVM models, although a lot of the parameter tuning and feature selection is handled elsewhere in our codebase.

\item {\tt liblinear} \cite{liblinear}: liblinear is a linear classifier library that has special support multi-class classification. It also provides easy to use training and predicting command line utilities that accept a similar input format as libsvm.

\item {\tt crfsuite} \cite{crfsuite}: crfsuite is an implementation for conditional random fields and includes command line front ends to train a model on data and to predict the labels on an unseen data set. The data format for the input training files is also a sparse matrix representation but is slightly different from the format used by libsvm and liblinear. Our codebase nicely abstracts out these format differences and produces the right format depending on the model in use.

\item {\tt nltk} \cite{nltk}: nltk is a very popular NLP library written in Python. We leverage nltk to generate some of the features on our data. In particular, we utilize nltk's maximum-entropy part-of-speech tagging as well as many of its stemming algorithms.

\item {\tt flask} \cite{flask}: Flask is a micro Web framework written in Python. It contains a small yet useful set of features that allow developers to easily setup RESTful Web backends and an elegant tempting system to gracefully generate HTML. Flask is used to build the Web service portion of the project.

\end{itemize}
	

\section{Results}
This section discusses the data set, the models that were trained as part of the project, the (excessive) amount of time taken to train them, and the performance of those models on the test data.

\subsection{Data Set}

\begin{figure}[t]
\begin{center}
\begin{center}
	\begin{tabular}{|l|l|l|}
	\hline
	\multicolumn{3}{|c|}{\bf Training Data Set} \\ \hline
	{\bf Label} & {\bf Count} & {\bf Percentage} \\ \hline
	test & 8492 & 5.7\\ \hline
	none & 114783 & 76.7\\ \hline
	 problem & 17326 & 11.6\\ \hline
	 treatment & 8940 & 6.0\\ \hline
	 {\bf Total} & 149541 & 100\\ \hline
	\end{tabular}
\end{center}

\begin{center}
	\begin{tabular}{|l|l|l|}
	\hline
	\multicolumn{3}{|c|}{\bf Testing Data Set} \\ \hline
	{\bf Label} & {\bf Count} & {\bf Percentage} \\ \hline
	test & 17237 & 6.4\\ \hline
	none & 202438 & 75.8\\ \hline
	 problem & 30276 & 11.3\\ \hline
	 treatment & 17298 & 6.5\\ \hline
	 {\bf Total} & 267249 & 100\\ \hline
	\end{tabular}
\end{center}
\end{center}
\caption{The number of each class the in testing and training data sets.}
\label{fig:data_set_counts}
\end{figure}


Deidentified clinical records used in this research were provided by the i2b2 National Center for Biomedical Computing funded by U54LM008748 and were originally prepared for the Shared Tasks for Challenges in NLP for Clinical Data organized by Dr. Ozlem Uzuner, i2b2 and SUNY. As mentioned before, the data came divided into training and test sets and every word was pre-labeled with the following classes: ``problem'', ``test'', ``treatment'', or ``none''. 

The overall size of the data was 10mb and came from Boston-area hospitals and is subject to data use agreements. The training data consisted of 170 medical records and the test data consisted of 256 medical records. Further, the distribution over labels of the training and test sets is provided in Figure~\ref{fig:data_set_counts}.



\subsection{Trained Models}

Overall we trained a total of 23 models using the entire data set. One model was trained with all of the features. We then trained a set of 11 models in which we removed a single feature as well as 11 models in which we had only one feature enabled. Even  though this is not as complete as a running full feature selection, it will hopefully hint at the most useful features.

Recall that each model contains three different classifiers: libsvm, liblinear, and crfsuite. So, in total we attempted training 69 classifiers. Unfortunately, as discussed later in the paper, the libsvm classifiers took very long to train and most were not finished in time. Consequently, their results are not included in this report. Fortunately we were able to train a single libsvm classifier from a model that had all of the features enabled.  So, all in all the results include the output from 47 classifiers (46 liblinear and crfsuite classifiers and 1 libsvm classifier).

\subsection{Runtime Performance}

We deployed the system on a machine running Ubuntu 11.10 with a QuadCore AMD Opteron processor running a 2.5Ghz and 48GB of ram.

In general training the liblinear and crfsuite classifiers was pretty quick. Each took around an hour to train on the entire training set. However, the libsvm classifier took approximate 6 hours to train on the same data.

In terms of predicting labels for unseen input, all classifiers performed equally well. They each took around 1 hour to label the entire test data set. However, the vast major of time was spent computing features on the input rather than actually running the classifiers.

\subsection{Classification Performance}

\begin{figure}[t]
\begin{center}
	\begin{tabular}{|l|l|l|l|}
	\hline
	\multicolumn{4}{|c|}{\bf crfsuite} \\ \hline
	{\bf Label} & {\bf Precision} & {\bf Recall} & {\bf F1} \\ \hline
	
test & 0.8650 &	0.6857 &	0.7650 \\ \hline
problem & 0.7686 &	0.7492	& 0.7587 \\ \hline
none & 0.9321 & 	0.9637 &	0.9477 \\ \hline
treatment  & 0.7911 &	0.6763 &	0.7292 \\ \hline
	
	\hline
	Average: & 0.7512 &	 0.8537 &	0.7891 \\
	\hline
	\end{tabular}
\end{center}


\begin{center}
	\begin{tabular}{|l|l|l|l|}
	\hline
	\multicolumn{4}{|c|}{\bf liblinear} \\ \hline
	{\bf Label} & {\bf Precision} & {\bf Recall} & {\bf F1} \\ \hline

test  & 0.7908 & 0.8347 & 	0.8122 \\ \hline
problem  & 0.5615 & 	0.9246 &	0.6987 \\ \hline
none  & 0.9784	& 0.8646 &	0.9180 \\ \hline
treatment  & 0.6740 &	0.7908	& 0.7278 \\ \hline

	\hline
	Average: & 0.8392 &	 0.7687  &	0.8001 \\
	\hline
	\end{tabular}
\end{center}
	
	
	
		
\begin{center}	
	\begin{tabular}{|l|l|l|l|}
	\hline
	\multicolumn{4}{|c|}{\bf libsvm} \\ \hline
	{\bf Label} & {\bf Precision} & {\bf Recall} & {\bf F1} \\ \hline

     test & 0.8491 &	0.7392	& 0.7903 \\ \hline
  problem & 0.7603 &	0.7692 &	0.7647 \\ \hline
     none & 0.9395	 & 0.9668	& 0.9529 \\ \hline
treatment & 0.8289 &	0.6365 &	0.7201\\ \hline

	\hline
	Averages: & 0.8444 &	 0.7779  & 	0.8070 \\
	\hline
	\end{tabular}
\end{center}

\caption{Results from a model trained on all of the test data with all of the features enabled.}
\label{fig:all_features_results}
\end{figure}

\begin{figure}
\begin{center}
	\begin{tabular}{|l|l|l|l|l|l|l|l|l|l|l||l|l|}
	\hline
	\multicolumn{11}{|c||}{\bf Feature Set} & \multicolumn{2}{|c|}{\bf F1 Score}	\\ \hline
	% BEGIN COLUMN HEADERS
		\begin{sideways} length \end{sideways} & 
		\begin{sideways} mitre \end{sideways} & 
		\begin{sideways} next \end{sideways} & 
		\begin{sideways} pos \end{sideways} & 
		\begin{sideways} prev \end{sideways} & 
		\begin{sideways} stem\_lancaster \end{sideways} & 
		\begin{sideways} stem\_porter \end{sideways} & 
		\begin{sideways} stem\_wordnet \end{sideways} & 
		\begin{sideways} test\_result \end{sideways} & 
		\begin{sideways} word \end{sideways} & 
		\begin{sideways} word\_shape \end{sideways} & 
		LIN & CRF	\\ \hline
	% END COLUMN HEAERS

	\checkmark & & & & & & & & & & & 0.2157 & 0.0420	\\ \hline
	& \checkmark & & & & & & & & & & 0.2155 & 0.0927	\\ \hline
	& & \checkmark & & & & & & & & & 0.2155 & 0.0572	\\ \hline
	& & & \checkmark & & & & & & & & 0.2155 & 0.0820	\\ \hline
	& & & & \checkmark & & & & & & & 0.2155 & 0.0366	\\ \hline
	& & & & & \checkmark & & & & & & 0.7085 & 0.2878	\\ \hline
	& & & & & & \checkmark & & & & & 0.7266 & 0.2886	\\ \hline
	& & & & & & & \checkmark & & & & 0.7309 & 0.2857	\\ \hline
	& & & & & & & & \checkmark & & & 0.2806 & 0.1084	\\ \hline
	& & & & & & & & & \checkmark & & 0.7332 & 0.2753	\\ \hline
	& & & & & & & & & & \checkmark & 0.2431 & 0.1244	\\ \hline

\end{tabular}
\end{center}
\caption{A summary of the F1-scores from many different models with different features enabled.}
\label{fig:summary_f1_scores}
\end{figure}

Overall we found that our system did a good job at predicting labels for medical notes. Figure~\ref{fig:all_features_results} shows summary statistics as well as a confusion matrix of a model that was trained with all the features enabled. The results are broken down so we can see the relative performance of each of the individual classifiers. Overall, the system does very well and achieves an average F1-score of {\bf 0.79}.

As mentioned before, we trained a total of 47 classifiers with different features to get an idea for what features were the most important. A summary of the F1-scores of these classifiers is show in Figure~\ref{fig:summary_f1_scores}.

\section{Discussion}

Talk about what we saw in terms of which was the best feature set and model. 

Be sure to include examples of cool cases where it caught a difficult label

Be sure to include FAILURE cases


We stopped using libsvms.


\section{Conclusion and Future Work}
While the libsvm-trained SVM was able to perform the best overall classification performance, the exorbitant time required to train makes it of little practical use. Both the liblinear-trained L2 regularized SVM and crfsuite-trained CRF provide comparable classification performance in extremely reduced training time, and roughly equal prediction time. In fact, the runtime difference was so great that we were able to begin enumerating the feature space with both the liblinear and crfsuite models well before the first libsvm classifier was trained.

Across the board, we found F1 scores above what we had expected. And thus we believe this method of identifying linguistic features and then leveraging statistical techniques is successful. While we were able to develop several strong models, there were several additional ideas that piqued our interest which we must defer to future work for the sake of time.

\subsection{Dimension Collapse}
There are several mechanisms we thought of to to collapse the high dimensional nature of the data. Given unbounded time, we would have liked to try the following.

\begin{itemize}
\item First, we used stemming to add additional features to each word much in the same way that the word feature was created. However, after performing more complete feature selection we would have liked to select the best suited stemmer and used that in place of the word feature.

\item Depending on the stemmer selected, we may have also added a list of stopwords that mapped to a single dimension in order to gain a dimension saving over ``uninteresting'' words.

\item Next, we would have liked to investigate a dramatic reduction by creating a list of all words that are only tagged with the null concept class and mapped them all to a single dimension.
\end{itemize}

While the second approach exhibits only a modest reduction (and may be taken care of automatically by some stemmers), the first and third approaches may allow us to dramatically reduce the dimension of the problem. Our hypothesis is that this will certainly improve the runtime performance, and perhaps the classification performance as well.

\subsection{Feature Selection}
In our work, we performed feature selection in-so-far as we thought of a large number of potential features and then tested their efficacy on a small subset of documents. Further, we generated models from the full set of features as well as each individual feature. While these proved effective for the purposes of analysis, a more exhaustive feature selection is certainly desirable. 

\subsection{Parameter Selection}
Likewise, we experimented with parameter selection for the SVM classifiers over a reduced data set and were able to obtain dramatic increases in classification performance. Due to the already long runtime of training SVM classifiers, it was not feasible to perform any sort of robust parameter selection for these models. However, we expect that doing so would provide additional gains.

\subsection{More Data}

It goes without saying that having more data is always nice. This is particularly true in our case because we were training on a relatively small data set and testing on a considerably larger one. In fact, an interesting avenue for future work is to switch our training and testing data sets so we are training on relatively larger data set.

Additionally, the training data is derived from clinical notes originating at Beth Israel Deaconess and Partners Healthcare. It would be interesting to test our system against data from health centers outside the Boston area which have differently organized notes to see if our system is able to generalize well. Because many of our features avoided encoding language structure that appeared in the training data when possible, we expect this generalization would be relatively good assuming that the vocabulary used in an alternate test set was similar to our training set. However, this could very easily not be the case.
	
\section{Acknowledgments}

We sincerely thank Dr. Robert Berwick  and Geza Kovacs
for their guidance, help, and support. May the Force be with you,
always.


%%%% May the Flow (Max-Flow, that is) be with you all.

%
% The following two commands are all you need in the
% initial runs of your .tex file to
% produce the bibliography for the citations in your paper.
\bibliographystyle{abbrv}
\bibliography{citations}  % sigproc.bib is the name of the Bibliography in this case

\balancecolumns
% That's all folks!
\end{document}<|MERGE_RESOLUTION|>--- conflicted
+++ resolved
@@ -128,13 +128,8 @@
 \subsubsection{Length}
 The next most obvious property of each word is its length. Unlike using the word as a feature, there is a strict ordering over length and consequently the addition of this feature increases the dimension of the space by only $1$. While the linguistic merit of length as a feature can be debated in conventional natural language processing, we felt it would play a large role in medical language in order to distinguish treatments, tests, and problems from words without a concept. Intuitively this is because often times treatments in the form of medications consist of long medical names, as do some of the words in medically described problems and tests.
 
-<<<<<<< HEAD
-\subsubsection{MIT Regular Expressions}
-In order to capture some general characteristics of each word we included a set of regular expressions each of which adds a dimension to our classification. Such features help not only to pick up on traits within different medical categories--such as tests which are often abbreviated or contain numbers--but also to easily rule out non-medical terms such as days, phone numbers, etc. The characteristics we chose are as follows:
-=======
 \subsubsection{Regular Expressions}
 In order to capture some general characteristics of each word we included a set of regular expressions each of which adds a dimension to our classification. Such features help allow not only to pick up on traits within different medical categories--such as tests which are often abbreviated or contain numbers--but also to easily rule out non-medical terms such as days, phone numbers, etc. The characteristics we chose are as follows:
->>>>>>> 2f139d99
 \begin{itemize}
 \item {\tt INITCAP}: first letter is capitalized and alphabetic,
 \item {\tt ALLCAPS}: entire word is capitalized and alphabetic,
