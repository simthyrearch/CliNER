--- conflicted
+++ resolved
@@ -324,7 +324,6 @@
 
 \subsection{Data Set}
 
-<<<<<<< HEAD
 \begin{figure}[t]
 \begin{center}
 \begin{center}
@@ -355,12 +354,11 @@
 \label{fig:data_set_counts}
 \end{figure}
 
-The data set that we used train and test the system came from the i2b2 NLP challenge. As mentioned before, the data was already divided into test and training sets and every word was pre-labeled with the following classes: ``problem'', ``test'', ``treatment'', or ``none''. 
-=======
+
 Deidentified clinical records used in this research were provided by the i2b2 National Center for Biomedical Computing funded by U54LM008748 and were originally prepared for the Shared Tasks for Challenges in NLP for Clinical Data organized by Dr. Ozlem Uzuner, i2b2 and SUNY. As mentioned before, the data came divided into training and test sets and every word was pre-labeled with the following classes: ``problem'', ``test'', ``treatment'', or ``none''. 
 
 The overall size of the data was 10mb and came from Boston-area hospitals and is subject to data use agreements. The training data consisted of 170 medical records and the test data consisted of 256 medical records. Further, the distribution over labels of the training and test sets is provided in:
->>>>>>> 48fc1076
+
 
 
 \subsection{Trained Models}
