import os
import os.path
import glob
import argparse
import helper
import libml

from sets import Set
from model import Model
from note import *

import cProfile

def main():
    parser = argparse.ArgumentParser()

    parser.add_argument("-t", 
    dest = "txt", 
    help = "The files that contain the training examples",
    default = os.path.join(os.path.dirname(os.path.realpath(__file__)), '../data/concept_assertion_relation_training_data/merged/txt/*')
    )
    
    parser.add_argument("-c", 
    dest = "con", 
    help = "The files that contain the labels for the training examples",
    default = os.path.join(os.path.dirname(os.path.realpath(__file__)), '../data/concept_assertion_relation_training_data/merged/concept/*')
    )

    parser.add_argument("-m",
    dest = "model",
    help = "Path to the model that should be generated",
    #default = os.path.join(os.path.dirname(os.path.realpath(__file__)), '../models/awesome.model')
    default = os.path.join(os.path.dirname(os.path.abspath(__file__)), '../models/run_models/run.model')
    )

    parser.add_argument("-d",
        dest = "disabled_features",
        help = "The features that should not be used",
        nargs = "+",
        default = None
    )

    parser.add_argument("-e",
        dest = "enabled_features",
        help = "The features that should be used. This option trumps -d",
        nargs = "+",
        default = None
    )

    parser.add_argument("-f",
        dest = "format",
        help = "Data format (i2b2 or xml).",
        default = 'i2b2'
    )

    parser.add_argument("--no-svm",
        dest = "no_svm",
        action = "store_true",
        help = "Disable SVM model generation",
    )

    parser.add_argument("--no-lin",
        dest = "no_lin",
        action = "store_true",
        help = "Disable LIN model generation",
    )

    parser.add_argument("--no-crf",
        dest = "no_crf",
        action = "store_true",
        help = "Disable CRF model generation",
    )


    # Parse the command line arguments
    args = parser.parse_args()


    # A list of text    file paths
    # A list of concept file paths
    txt_files = glob.glob(args.txt)
    con_files = glob.glob(args.con)


    # i2b2 or xml
    format = args.format

    print '\n\n\n'
    print 'txt_files: ', txt_files
    print 'con_files: ', con_files
    print 'format:    ', format

    if format == 'i2b2':

        # ex. {'record-13': 'record-13.con'}
        txt_files_map = helper.map_files(txt_files)
        con_files_map = helper.map_files(con_files)

        # ex. training_list =  [ ('record-13.txt', 'record-13.con') ]
        training_list = []
        for k in txt_files_map:
            if k in con_files_map:
                training_list.append((txt_files_map[k], con_files_map[k]))

        # file names
        print training_list

<<<<<<< HEAD
        # Read the data into a Note object
        notes = []
        for txt, con in training_list:
            note_tmp = Note()             # Create Note
            note_tmp.read_i2b2(txt, con)  # Read data into Note
            notes.append(note_tmp)        # Add the Note to the list
=======
    # file names
    print training_list
    if not training_list:
        print 'Error: Cannot train on 0 files. Terminating train.'
        return 1
>>>>>>> 5a92b130


    elif format == 'xml':

        # file names
        print txt_files

        # Read the data into a Note object
        notes = []
        for xml in txt_files:
            note_tmp = Note()             # Create Note
            note_tmp.read_xml(xml)        # Read data into Note
            notes.append(note_tmp)        # Add the Note to the list


    # Create a Machine Learning model
    model = Model(filename = args.model, type = libml.LIN)


    # Train the model using the Note's data
    model.train(notes)



if __name__ == '__main__':
    cProfile.run('main()')
    #main()<|MERGE_RESOLUTION|>--- conflicted
+++ resolved
@@ -105,20 +105,12 @@
         # file names
         print training_list
 
-<<<<<<< HEAD
         # Read the data into a Note object
         notes = []
         for txt, con in training_list:
             note_tmp = Note()             # Create Note
             note_tmp.read_i2b2(txt, con)  # Read data into Note
             notes.append(note_tmp)        # Add the Note to the list
-=======
-    # file names
-    print training_list
-    if not training_list:
-        print 'Error: Cannot train on 0 files. Terminating train.'
-        return 1
->>>>>>> 5a92b130
 
 
     elif format == 'xml':
@@ -134,6 +126,12 @@
             notes.append(note_tmp)        # Add the Note to the list
 
 
+    # file names
+    if not notes:
+        print 'Error: Cannot train on 0 files. Terminating train.'
+        return 1
+
+
     # Create a Machine Learning model
     model = Model(filename = args.model, type = libml.LIN)
 
