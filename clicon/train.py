import os
import os.path
import glob
import argparse
import helper

from sets import Set
from model import Model
from note import *


def main():
    parser = argparse.ArgumentParser()

    parser.add_argument("-t", 
        dest = "txt", 
        help = "The files that contain the training examples",
<<<<<<< HEAD
        default = os.path.join(os.path.dirname(os.path.realpath(__file__)), '../data/concept_assertion_relation_training_data/merged/txt/*')
=======
        default = os.path.join(os.getenv('CLICON_DIR'), 'data/concept_assertion_relation_training_data/merged/txt/*')
>>>>>>> b4dc9efd
    )
    
    parser.add_argument("-c", 
        dest = "con", 
        help = "The files that contain the labels for the training examples",
<<<<<<< HEAD
        default = os.path.join(os.path.dirname(os.path.realpath(__file__)), '../data/concept_assertion_relation_training_data/merged/concept/*')
=======
        default = os.path.join(os.getenv('CLICON_DIR'), 'data/concept_assertion_relation_training_data/merged/concept/*')
>>>>>>> b4dc9efd
    )

    parser.add_argument("-m",
        dest = "model",
        help = "Path to the model that should be generated",
<<<<<<< HEAD
        default = os.path.join(os.path.dirname(os.path.abspath(__file__)), '../models/run_models/run.model')
    )

    parser.add_argument("-d",
        dest = "disabled_features",
        help = "The features that should not be used",
        nargs = "+",
        default = None
    )

    parser.add_argument("-e",
        dest = "enabled_features",
        help = "The features that should be used. This option trumps -d",
        nargs = "+",
        default = None
=======
        default = os.path.join(os.getenv('CLICON_DIR'), 'models/run_models/run.model')
>>>>>>> b4dc9efd
    )

    parser.add_argument("-f",
        dest = "format",
        help = "Data format (i2b2 or xml).",
        default = 'i2b2'
    )

<<<<<<< HEAD
    parser.add_argument("-crf",
        dest = "with_crf",
        help = "Specify where to find crfsuite",
        default = None
    )

=======
>>>>>>> b4dc9efd

    # Parse the command line arguments
    args = parser.parse_args()


    # A list of text    file paths
    # A list of concept file paths
    txt_files = glob.glob(args.txt)
    con_files = glob.glob(args.con)


    # Is crfsuite installed?
    if args.with_crf:
        crfsuite = args.with_crf
    elif False:
        'DETECT CRFSUITE FROM CONFIG FILE'
        crfsuite = None
    else:
        crfsuite = None

    # i2b2 or xml
    format = args.format
    if format == 'i2b2':

        # ex. {'record-13': 'record-13.con'}
        txt_files_map = helper.map_files(txt_files)
        con_files_map = helper.map_files(con_files)

        # ex. training_list =  [ ('record-13.txt', 'record-13.con') ]
        training_list = []
        for k in txt_files_map:
            if k in con_files_map:
                training_list.append((txt_files_map[k], con_files_map[k]))

        # file names
        print '\n', training_list, '\n'

        # Read the data into a Note object
        notes = []
        for txt, con in training_list:
            note_tmp = Note()             # Create Note
            note_tmp.read_i2b2(txt, con)  # Read data into Note
            notes.append(note_tmp)        # Add the Note to the list


    elif format == 'xml':

        # file names
        print '\n', txt_files, '\n'

        # Read the data into a Note object
        notes = []
        for xml in txt_files:
            note_tmp = Note()             # Create Note
            note_tmp.read_xml(xml)        # Read data into Note
            notes.append(note_tmp)        # Add the Note to the list



    # file names
    if not notes:
        print 'Error: Cannot train on 0 files. Terminating train.'
        return 1


    # Create a Machine Learning model
    model = Model(filename = args.model)


    # Train the model using the Note's data
    model.train(notes)



if __name__ == '__main__':
    main()<|MERGE_RESOLUTION|>--- conflicted
+++ resolved
@@ -15,45 +15,19 @@
     parser.add_argument("-t", 
         dest = "txt", 
         help = "The files that contain the training examples",
-<<<<<<< HEAD
-        default = os.path.join(os.path.dirname(os.path.realpath(__file__)), '../data/concept_assertion_relation_training_data/merged/txt/*')
-=======
         default = os.path.join(os.getenv('CLICON_DIR'), 'data/concept_assertion_relation_training_data/merged/txt/*')
->>>>>>> b4dc9efd
     )
     
     parser.add_argument("-c", 
         dest = "con", 
         help = "The files that contain the labels for the training examples",
-<<<<<<< HEAD
-        default = os.path.join(os.path.dirname(os.path.realpath(__file__)), '../data/concept_assertion_relation_training_data/merged/concept/*')
-=======
         default = os.path.join(os.getenv('CLICON_DIR'), 'data/concept_assertion_relation_training_data/merged/concept/*')
->>>>>>> b4dc9efd
     )
 
     parser.add_argument("-m",
         dest = "model",
         help = "Path to the model that should be generated",
-<<<<<<< HEAD
         default = os.path.join(os.path.dirname(os.path.abspath(__file__)), '../models/run_models/run.model')
-    )
-
-    parser.add_argument("-d",
-        dest = "disabled_features",
-        help = "The features that should not be used",
-        nargs = "+",
-        default = None
-    )
-
-    parser.add_argument("-e",
-        dest = "enabled_features",
-        help = "The features that should be used. This option trumps -d",
-        nargs = "+",
-        default = None
-=======
-        default = os.path.join(os.getenv('CLICON_DIR'), 'models/run_models/run.model')
->>>>>>> b4dc9efd
     )
 
     parser.add_argument("-f",
@@ -61,16 +35,6 @@
         help = "Data format (i2b2 or xml).",
         default = 'i2b2'
     )
-
-<<<<<<< HEAD
-    parser.add_argument("-crf",
-        dest = "with_crf",
-        help = "Specify where to find crfsuite",
-        default = None
-    )
-
-=======
->>>>>>> b4dc9efd
 
     # Parse the command line arguments
     args = parser.parse_args()
