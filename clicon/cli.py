import click
import os
import sys
import subprocess
import glob


@click.group()
def clicon():
    pass



# Train
@clicon.command()
@click.option('--annotations', help='Concept files for training.')
@click.option('--model'      , help='Model output by train.'     )
@click.option('--format'     , help='Data format (i2b2 or xml).' )
@click.option('--crfsuite'   , help='Path to crfsuite.'          )
@click.argument('input')
def train(annotations, model, format, crfsuite, input):


    # Command line arguments
    if (format == 'i2b2') and (not annotations):
        print >>sys.stderr, '\n\tError: Must provide annotations for text files'
        print >>sys.stderr,  ''
        exit(1)


    # Base directory
    BASE_DIR = os.environ.get('CLICON_DIR')
    if not BASE_DIR:
        raise Exception('Environment variable CLICON_DIR must be defined')


    # Executable
    runable = os.path.join(BASE_DIR,'clicon/train.py')


    # Build command
    cmd = ['python', runable, '-t', input]


    # Arguments
    if annotations:
        cmd += ['-c', annotations]
    if model:
<<<<<<< HEAD
        cmd += ['-m'  ,    model]
    if format:
        cmd += ['-f'  ,   format]
    if crfsuite:
        cmd += ['-crf', crfsuite]
=======
        cmd += ['-m',       model]
    if format:
        cmd += ['-f',      format]
>>>>>>> b4dc9efd


    # Execute train.py
    subprocess.call(cmd)




# Predict
@clicon.command()
@click.option('--out'   , help='The directory to write the output')
@click.option('--model' , help='Model used to predict on files'   )
@click.option('--format', help='Data format (i2b2 or xml).'       )
@click.option('--crfsuite'   , help='Path to crfsuite.'          )
@click.argument('input')
def predict(model, out, format, crfsuite, input):


    # Base directory
    BASE_DIR = os.environ.get('CLICON_DIR')
    if not BASE_DIR:
        raise Exception('Environment variable CLICON_DIR must be defined')


    # Executable
    runable = os.path.join(BASE_DIR,'clicon/predict.py')


    # Build command
    cmd = ['python', runable, '-i', input]


    # Optional arguments
    if out:
        cmd += ['-o',    out]
    if model:
        cmd += ['-m',  model]
    if format:
        cmd += ['-f', format]
    if crfsuite:
        cmd += ['-crf', crfsuite]


    # Execute train.py
    subprocess.call(cmd)





# Evaluate
@clicon.command()
@click.option('--predictions', help='Predicted concept files.'    )
@click.option('--gold'       , help='Gold standard concept files.')
@click.option('--out'        , help='Output file'                 )
@click.option('--format'     , help='Data format (i2b2 or xml).'  )
@click.argument('input')
def evaluate(out, format, input):


    # Base directory
    BASE_DIR = os.environ.get('CLICON_DIR')
    if not BASE_DIR:
        raise Exception('Environment variable CLICON_DIR must be defined')


    # Executable
    runable = os.path.join(BASE_DIR,'clicon/evaluate.py')


    # Build command
    cmd = ['python', runable, '-t', input]


    # Optional arguments
    if predictions:
        cmd += ['-c', predictions]
    if gold:
        cmd += ['-r',        gold]
    if out:
        cmd += ['-o',         out]
    if format:
        cmd += ['-f',      format]


    # Execute train.py
    subprocess.call(cmd)





# Format
@clicon.command()
@click.option('--annotations', help='Concept files for training.'      )
@click.option('--format'     , help='Data format (i2b2 or xml).'       )
@click.option('--out'        , help='The directory to write the output')
@click.argument('input')
def format(annotations, format, out, input):


    # Base directory
    BASE_DIR = os.environ.get('CLICON_DIR')
    if not BASE_DIR:
        raise Exception('Environment variable CLICON_DIR must be defined')


    # Executable
    runable = os.path.join(BASE_DIR,'clicon/format.py')


    # Must manually check if '.txt' or 'xml'
    if   input[-3:] == 'xml':
        flag = '-x'
    elif input[-3:] == 'txt':
        flag = '-t'
    else:
        print >>sys.stderr, '\n\tError: Input file must be either "txt" or "xml"'
        print >>sys.stderr, ''
        exit(2)


    # Build command
    cmd = ['python', runable, flag, input]


    # Optional arguments
    if annotations:
        cmd += ['-c', annotations]
    if out:
        cmd += ['-o',         out]
    if format:
        cmd += ['-f',      format]


    # Execute train.py
    subprocess.call(cmd)






if __name__ == '__main__':
    clicon()

<|MERGE_RESOLUTION|>--- conflicted
+++ resolved
@@ -46,17 +46,9 @@
     if annotations:
         cmd += ['-c', annotations]
     if model:
-<<<<<<< HEAD
-        cmd += ['-m'  ,    model]
-    if format:
-        cmd += ['-f'  ,   format]
-    if crfsuite:
-        cmd += ['-crf', crfsuite]
-=======
         cmd += ['-m',       model]
     if format:
         cmd += ['-f',      format]
->>>>>>> b4dc9efd
 
 
     # Execute train.py
