import os
import os.path
import sys
import argparse
import glob
import helper

from copy import deepcopy
from model import labels
from note import *

def getConceptSpans(boundaries, classifications):

    conceptSpans = {}

    for lineIndex, span in enumerate(boundaries):
        for boundaryIndex, boundary in enumerate(span):
            if boundary == 'B':

                concept = classifications[lineIndex][boundaryIndex]
                beginning = boundaryIndex
                end = boundaryIndex

                if conceptSpans.has_key(lineIndex) == False:
                    conceptSpans[lineIndex] = {}

                for possibleEnd in span[boundaryIndex+1:]:
                    if possibleEnd == 'B' or possibleEnd == 'O':
                        break
                    if possibleEnd == 'I':
                        end += 1
                conceptSpans[lineIndex].update({(beginning,end):concept})

    return conceptSpans

def evaluate(referenceSpans, predictedSpans, exactMatch=False, reportSeperately=False):

    #used to generate a dictionary of dictionaries
    #of the form measuresForClasses["treatment"]["True Positives"] -> Number of True Positives for treatment classes
    classes = [
                "treatment",
                "problem",
                "test"
              ]

    measures = {
                "True Positives":0,
                "False Negatives":0,
                "False Positives":0
               }

    confusion = [[0] * len(labels) for e in labels]


    measuresForClasses = {classKey:deepcopy(measures) for classKey in dict.fromkeys(classes)}
                                                                                 
    for line in referenceSpans:

            #if the line does not exist for whatever reason for all spans on that line
            #mark them as false negative
            if line not in predictedSpans:
                for spanNotInPredictedSpan in referenceSpans[line]:
                    classification = referenceSpans[line][spanNotInPredictedSpan]
                    measuresForClasses[classification]["False Negatives"] +=1
                    confusion[labels[classification]][labels['none']] += 1
                continue

            if exactMatch == True:

                for span in referenceSpans[line]:

                    classInRefSpan = referenceSpans[line][span]
                    #if the span exists and the concept matches mark it as true positive
                    if span in predictedSpans[line]:

                        classInPredSpan = predictedSpans[line][span]

                        if referenceSpans[line][span] == predictedSpans[line][span]:
                            measuresForClasses[classInRefSpan]["True Positives"] += 1
                        else:
                            measuresForClasses[classInRefSpan]["False Negatives"] += 1

                        confusion[labels[classInRefSpan]][labels[classInPredSpan]] += 1
                        predictedSpans[line].pop(span)

                    else:
                        measuresForClasses[classInRefSpan]["False Negatives"] += 1
                        confusion[labels[classInRefSpan]][labels['none']] += 1

                        # TODO: Add comment explaining (2,5) <-> (3,5)
                        doubleCount = {}
                        for predSpan,v in  predictedSpans[line].items():
                            if predSpan[1] < span[0] or predSpan[0] > span[1]:
                                doubleCount.update( {predSpan:v} )
                        predictedSpans[line] = doubleCount

            else:

                #find true positives for inexact spans
                accountedFor = {}
                for span in referenceSpans[line]:

                    accountedFor[span] = False
                    classInRefSpan = referenceSpans[line][span]

                    longestMatchingSpanWithMatchingClassification = {"Predicted Span":None, "Predicted Span length":None, "Predicted Concept":None}

                    for predictedSpan in predictedSpans[line]:

                        classinPredSpan = predictedSpans[line][predictedSpan]

                        #FIND LONGEST OVERLAP
                        if predictedSpan[0] >= span[0] and predictedSpan[0] <= span[1] \
                           or predictedSpan[1] >= span[0] and predictedSpan[1] <= span[1]:

                         #find longest span with match
                            if classInRefSpan == classinPredSpan:

                                if longestMatchingSpanWithMatchingClassification["Predicted Span length"] <(predictedSpan[1] - predictedSpan[0]):
                                    longestMatchingSpanWithMatchingClassification["Predicted Span length"] = (predictedSpan[1] - predictedSpan[0])
                                    longestMatchingSpanWithMatchingClassification["Predicted Concept"] = classinPredSpan
                                    longestMatchingSpanWithMatchingClassification["Predicted Span"] = predictedSpan

                    #if there is an overlapping concept match report true positive
                    if longestMatchingSpanWithMatchingClassification['Predicted Span'] != None:
                        accountedFor[span] = True
                        measuresForClasses[classInRefSpan]["True Positives"] += 1
                        confusion[labels[classInRefSpan]][labels[longestMatchingSpanWithMatchingClassification["Predicted Concept"]]] += 1
                        predictedSpans[line].pop(longestMatchingSpanWithMatchingClassification["Predicted Span"])


                #find the false negatives for inexact spans
                for span in referenceSpans[line]:
                    #already accounted for
                    if accountedFor[span] == True:
                        continue

                    classInRefSpan = referenceSpans[line][span]

                    longestMatchingSpan = {"Predicted Span":None, "Predicted Span length":None, "Predicted Concept":None}
                    for predictedSpan in predictedSpans[line]:
                        classinPredSpan = predictedSpans[line][predictedSpan]

                        #FIND LONGEST OVERLAP                                                                                                                     
                        if predictedSpan[0] >= span[0] and predictedSpan[0] <= span[1] \
                           or predictedSpan[1] >= span[0] and predictedSpan[1] <= span[1]:

                            if longestMatchingSpan["Predicted Span length"] <(predictedSpan[1] - predictedSpan[0]):
                                longestMatchingSpan["Predicted Span length"] = (predictedSpan[1] - predictedSpan[0])
                                longestMatchingSpan["Predicted Concept"] = classinPredSpan
                                longestMatchingSpan["Predicted Span"] = predictedSpan

                    if longestMatchingSpan['Predicted Span'] != None:
                        measuresForClasses[classInRefSpan]["False Negatives"] += 1
                        confusion[labels[classInRefSpan]][labels[longestMatchingSpan["Predicted Concept"]]] += 1
                        predictedSpans[line].pop(longestMatchingSpan["Predicted Span"])
                    else:
                        measuresForClasses[classInRefSpan]["False Negatives"] += 1
                        confusion[labels[classInRefSpan]][labels['none']] += 1
                        #predictedSpans[line].pop(span)


    #for all the spans that are in predicted that are left. these are false positives
    #as they do not occur in the reference spans.
    leftover = deepcopy(predictedSpans)
    for line in predictedSpans:
        for span in predictedSpans[line]:

            classInPredSpan = predictedSpans[line][span]

            measuresForClasses[classInPredSpan]["False Positives"] += 1
            confusion[labels['none']][labels[classInPredSpan]] += 1
            leftover[line].pop(span)

    #if false then do not report concepts
    if reportSeperately == False:
        truePositive = 0
        falseNegative = 0
        falsePositive = 0
        for dictKey in measuresForClasses:
            truePositive += measuresForClasses[dictKey]["True Positives"]
            falseNegative += measuresForClasses[dictKey]["False Negatives"]
            falsePositive += measuresForClasses[dictKey]["False Positives"]

        return {"True Positives":truePositive, "False Negatives":falseNegative, "False Positives":falsePositive}
    else:
        return confusion

def displayMatrix(out, name, confusion):
    # Display the confusion matrix                                                                                                                                
    print >>out, ""
    print >>out, ""
    print >>out, ""
    print >>out, "================"
    print >>out, name + " RESULTS"
    print >>out, "================"
    print >>out, ""
    print >>out, "Confusion Matrix"
    pad = max(len(l) for l in labels) + 6
    print >>out, "%s %s" % (' ' * pad, "\t".join(labels.keys()))
    for act, act_v in labels.items():
        print >>out, "%s %s" % (act.rjust(pad), "\t".join([str(confusion[act_v][pre_v]) for pre, pre_v in labels.items()]))
    print >>out, ""


    # Compute the analysis stuff                                                                                                                                  
    precision = []
    recall = []
    specificity = []
    f1 = []

    tp = 0
    fp = 0
    fn = 0
    tn = 0

    truePositive = [] 
    falseNegative = [] 
    falsePositive = [] 

    print >>out, "Analysis"
    print >>out, " " * pad, "Precision\tRecall\tF1"


    for lab, lab_v in labels.items():
        if lab == 'none': continue

        tp = confusion[lab_v][lab_v]

        truePositive.append(tp)

        fp = sum(confusion[v][lab_v] for k, v in labels.items() if v != lab_v)
        
        falsePositive.append(fp)

        fn = sum(confusion[lab_v][v] for k, v in labels.items() if v != lab_v)

        falseNegative.append(fn)

        precision += [float(tp) / (tp + fp + 1e-100)]
        recall += [float(tp) / (tp + fn + 1e-100)]
        f1 += [float(2 * tp) / (2 * tp + fp + fn + 1e-100)]
        print >>out, "%s %.4f\t%.4f\t%.4f" % (lab.rjust(pad), precision[-1], recall[-1], f1[-1])

    print >>out, "--------"

    precision = sum(precision) / len(precision)
    recall = sum(recall) / len(recall)
    f1 = sum(f1) / len(f1)

    print >>out, "Average: %.4f\t%.4f\t%.4f" % (precision, recall, f1)

def generateResultsForExactSpans(truePositive, falseNegative, falsePositive):

    #convert to float implicitly incase of any truncation                        
    truePositive = float(truePositive)
    flaseNegative = float(falseNegative)
    falsePositive = float(falsePositive)

    recall = truePositive / (truePositive + falseNegative)
    precision = truePositive / (truePositive + falsePositive)
    fScore = (2*truePositive) / (2*truePositive + falseNegative + falsePositive)

    #convert to percent                                                          
    return {"Recall":(recall * 100), "Precision":(precision * 100), "F Score":(fScore * 100)}


def main():

    parser = argparse.ArgumentParser()

    parser.add_argument("-t",
        help = "Text files that were used to generate predictions",
        dest = "txt",
        default = os.path.join(os.getenv('CLICON_DIR'), 'data/test_data/*')
    )

    parser.add_argument("-c",
        help = "The directory that contains predicted concept files organized into subdirectories for svm, lin, srf",
        dest = "con",
        default = os.path.join(os.getenv('CLICON_DIR'), 'data/test_predictions/')
    )

    parser.add_argument("-r",
        help = "The directory that contains reference gold standard concept files",
        dest = "ref",
        default = os.path.join(os.getenv('CLICON_DIR'), 'data/reference_standard_for_test_data/concepts/')
    )

    parser.add_argument("-f",
        dest = "format",
        help = "Data format (i2b2 or xml).",
        default = 'i2b2'
    )

    parser.add_argument("-o",
        help = "Write the evaluation to a file rather than STDOUT",
        dest = "output",
        default = None
    )

    # Parse command line arguments
    args = parser.parse_args()


    # Is output destination specified?
    if args.output:
        args.output = open(args.output, "w")
    else:
        args.output = sys.stdout


    # Which format to read?
    if   args.format == 'i2b2':
        wildcard = '*.con'
    elif args.format == 'xml':
        wildcard = '*.xml'
    else:
        print >>sys.stderr, '\n\tError: Must specify output format (i2b2 or xml)'
        print >>sys.stderr, ''
        exit(1)


    # List of medical text
    txt_files = glob.glob(args.txt)
    txt_files_map = helper.map_files(txt_files)


    # List of gold data
    ref_files = glob.glob( os.path.join(args.ref, wildcard) )
    ref_files_map = helper.map_files(ref_files)


    # List of predictions
    pred_files = glob.glob( os.path.join(args.con, wildcard) )
    pred_files_map = helper.map_files(pred_files)


    # Grouping of text, predictions, gold
    files = []
    for k in txt_files_map:
        if k in pred_files_map and k in ref_files_map:
            files.append((txt_files_map[k], pred_files_map[k], ref_files_map[k]))
<<<<<<< HEAD
=======

    # txt          <- medical text                                               
    # annotations  <- predictions                                                
    # gold        <- gold standard


    truePositivesExactSpan = 0
    falseNegativesExactSpan = 0
    falsePositivesExactSpan = 0
>>>>>>> 3417c6f0

    truePositivesInexactSpan = 0
    falseNegativesInexactSpan = 0
    falsePositivesInexactSpan = 0

    confusion = [[0] * len(labels) for e in labels]

    confusionMatrixExactSpan = deepcopy(confusion)
    confusionMatrixInexactSpan = deepcopy(confusion)

<<<<<<< HEAD
    # txt <- medical text
    # con <- model predictions
    # ref <- actual labels
    for txt, con, ref in files:

        # A note that represents the model's predictions
        cnote = Note()
        cnote.read_i2b2( txt, con )

        # A note that is the actual concept labels
        rnote = Note()
        rnote.read_i2b2( txt, ref )

        # Get corresponding concept labels (prediction vs. actual)
        for c, r in zip( cnote.conlist(), rnote.conlist() ):
            for c, r in zip(c, r):
                confusion[labels[r]][labels[c]] += 1



    # Display the confusion matrix
    print >>args.output, ""
    print >>args.output, ""
    print >>args.output, ""
    print >>args.output, "================"
    print >>args.output, " RESULTS"
    print >>args.output, "================"
    print >>args.output, ""
    print >>args.output, "Confusion Matrix"
    pad = max(len(l) for l in labels) + 6
    print >>args.output, "%s %s" % (' ' * pad, "\t".join(labels.keys()))
    for act, act_v in labels.items():
        print >>args.output, "%s %s" % (act.rjust(pad), "\t".join([str(confusion[act_v][pre_v]) for pre, pre_v in labels.items()]))
    print >>args.output, ""



    # Compute the analysis stuff
    precision = []
    recall = []
    specificity = []
    f1 = []

    tp = 0
    fp = 0
    fn = 0
    tn = 0

    print >>args.output, "Analysis"
    print >>args.output, " " * pad, "Precision\tRecall\tF1"



    for lab, lab_v in labels.items():
        tp = confusion[lab_v][lab_v]
        fp = sum(confusion[v][lab_v] for k, v in labels.items() if v != lab_v)
        fn = sum(confusion[lab_v][v] for k, v in labels.items() if v != lab_v)
        tn = sum(confusion[v1][v2] for k1, v1 in labels.items()
          for k2, v2 in labels.items() if v1 != lab_v and v2 != lab_v)
        precision += [float(tp) / (tp + fp + 1e-100)]
        recall += [float(tp) / (tp + fn + 1e-100)]
        specificity += [float(tn) / (tn + fp + 1e-100)]
        f1 += [float(2 * tp) / (2 * tp + fp + fn + 1e-100)]
        print >>args.output, "%s %.4f\t%.4f\t%.4f\t%.4f" % (lab.rjust(pad), precision[-1], recall[-1], specificity[-1], f1[-1])

    print >>args.output, "--------"

    precision = sum(precision) / len(precision)
    recall = sum(recall) / len(recall)
    specificity = sum(specificity) / len(specificity)
    f1 = sum(f1) / len(f1)

    print >>args.output, "Average: %.4f\t%.4f\t%.4f\t%.4f" % (precision, recall, specificity, f1)



if __name__ == '__main__':
    main()




    '''
    # txt          <- medical text
    # annotations  <- predictions
    # gold         <- gold standard
=======
>>>>>>> 3417c6f0
    for txt, annotations, gold in files:

        # Read predictions and gols standard data                                
        cnote = Note()
        rnote = Note()
        if args.format == 'i2b2':
            cnote.read_i2b2(txt, annotations)
            rnote.read_i2b2(txt, gold)
        else:
            cnote.read_xml(annotations)
            rnote.read_xml(gold)

        referenceSpans = getConceptSpans(rnote.boundaries, rnote.conlist())
        predictedSpans = getConceptSpans(cnote.boundaries, cnote.conlist())

        exactResults =  evaluate(deepcopy(referenceSpans), deepcopy(predictedSpans), exactMatch=True, reportSeperately=False)        
        inexactResults =  evaluate(deepcopy(referenceSpans), deepcopy(predictedSpans), exactMatch=False, reportSeperately=False)

        truePositivesExactSpan += exactResults["True Positives"]
        falseNegativesExactSpan += exactResults["False Negatives"]
        falsePositivesExactSpan += exactResults["False Positives"]


        truePositivesInexactSpan += inexactResults["True Positives"]
        falseNegativesInexactSpan += inexactResults["False Negatives"]
        falsePositivesInexactSpan += inexactResults["False Positives"]

        MatrixInexactSpan = evaluate(deepcopy(referenceSpans), deepcopy(predictedSpans), exactMatch=False, reportSeperately=True)

        for sublist1, sublist2 in zip(confusionMatrixInexactSpan, MatrixInexactSpan):
            for i,int2 in enumerate(sublist2):
                sublist1[i] += int2

        MatrixExactSpan = evaluate(deepcopy(referenceSpans), deepcopy(predictedSpans), exactMatch=True, reportSeperately=True)

        for sublist1, sublist2 in zip(confusionMatrixExactSpan, MatrixExactSpan):
            for i,int2 in enumerate(sublist2):
                sublist1[i] += int2
    
    """
    print "\nResults for exact span for concepts together.\n"

    print "True Positives: ", truePositivesExactSpan
    print "False Negatives: ", falseNegativesExactSpan
    print "False Positives: ", falsePositivesExactSpan

    exactSpan = generateResultsForExactSpans(truePositivesExactSpan,
                                 falseNegativesExactSpan,
                                 falsePositivesExactSpan)

    print "Recall: ", exactSpan["Recall"]
    print "Precision: ", exactSpan["Precision"]
    print "F Measure: ", exactSpan["F Score"]

    inexactSpan = generateResultsForExactSpans(truePositivesInexactSpan,
                                 falseNegativesInexactSpan,
                                 falsePositivesInexactSpan)

    print "\nResults for inexact span for concepts together.\n"

    print "True Positives: ", truePositivesInexactSpan
    print "False Negatives: ", falseNegativesInexactSpan
    print "False Positives: ", falsePositivesInexactSpan

    print "Recall: ", inexactSpan["Recall"]
    print "Precision: ", inexactSpan["Precision"]
    print "F Measure: ", inexactSpan["F Score"] 
    """
    displayMatrix(args.output, 'Exact'  , confusionMatrixExactSpan)
    displayMatrix(args.output, 'Inexact', confusionMatrixInexactSpan)

    return

if __name__ == '__main__':
<<<<<<< HEAD
main()
'''
=======
    main()
>>>>>>> 3417c6f0
<|MERGE_RESOLUTION|>--- conflicted
+++ resolved
@@ -9,260 +9,6 @@
 from model import labels
 from note import *
 
-def getConceptSpans(boundaries, classifications):
-
-    conceptSpans = {}
-
-    for lineIndex, span in enumerate(boundaries):
-        for boundaryIndex, boundary in enumerate(span):
-            if boundary == 'B':
-
-                concept = classifications[lineIndex][boundaryIndex]
-                beginning = boundaryIndex
-                end = boundaryIndex
-
-                if conceptSpans.has_key(lineIndex) == False:
-                    conceptSpans[lineIndex] = {}
-
-                for possibleEnd in span[boundaryIndex+1:]:
-                    if possibleEnd == 'B' or possibleEnd == 'O':
-                        break
-                    if possibleEnd == 'I':
-                        end += 1
-                conceptSpans[lineIndex].update({(beginning,end):concept})
-
-    return conceptSpans
-
-def evaluate(referenceSpans, predictedSpans, exactMatch=False, reportSeperately=False):
-
-    #used to generate a dictionary of dictionaries
-    #of the form measuresForClasses["treatment"]["True Positives"] -> Number of True Positives for treatment classes
-    classes = [
-                "treatment",
-                "problem",
-                "test"
-              ]
-
-    measures = {
-                "True Positives":0,
-                "False Negatives":0,
-                "False Positives":0
-               }
-
-    confusion = [[0] * len(labels) for e in labels]
-
-
-    measuresForClasses = {classKey:deepcopy(measures) for classKey in dict.fromkeys(classes)}
-                                                                                 
-    for line in referenceSpans:
-
-            #if the line does not exist for whatever reason for all spans on that line
-            #mark them as false negative
-            if line not in predictedSpans:
-                for spanNotInPredictedSpan in referenceSpans[line]:
-                    classification = referenceSpans[line][spanNotInPredictedSpan]
-                    measuresForClasses[classification]["False Negatives"] +=1
-                    confusion[labels[classification]][labels['none']] += 1
-                continue
-
-            if exactMatch == True:
-
-                for span in referenceSpans[line]:
-
-                    classInRefSpan = referenceSpans[line][span]
-                    #if the span exists and the concept matches mark it as true positive
-                    if span in predictedSpans[line]:
-
-                        classInPredSpan = predictedSpans[line][span]
-
-                        if referenceSpans[line][span] == predictedSpans[line][span]:
-                            measuresForClasses[classInRefSpan]["True Positives"] += 1
-                        else:
-                            measuresForClasses[classInRefSpan]["False Negatives"] += 1
-
-                        confusion[labels[classInRefSpan]][labels[classInPredSpan]] += 1
-                        predictedSpans[line].pop(span)
-
-                    else:
-                        measuresForClasses[classInRefSpan]["False Negatives"] += 1
-                        confusion[labels[classInRefSpan]][labels['none']] += 1
-
-                        # TODO: Add comment explaining (2,5) <-> (3,5)
-                        doubleCount = {}
-                        for predSpan,v in  predictedSpans[line].items():
-                            if predSpan[1] < span[0] or predSpan[0] > span[1]:
-                                doubleCount.update( {predSpan:v} )
-                        predictedSpans[line] = doubleCount
-
-            else:
-
-                #find true positives for inexact spans
-                accountedFor = {}
-                for span in referenceSpans[line]:
-
-                    accountedFor[span] = False
-                    classInRefSpan = referenceSpans[line][span]
-
-                    longestMatchingSpanWithMatchingClassification = {"Predicted Span":None, "Predicted Span length":None, "Predicted Concept":None}
-
-                    for predictedSpan in predictedSpans[line]:
-
-                        classinPredSpan = predictedSpans[line][predictedSpan]
-
-                        #FIND LONGEST OVERLAP
-                        if predictedSpan[0] >= span[0] and predictedSpan[0] <= span[1] \
-                           or predictedSpan[1] >= span[0] and predictedSpan[1] <= span[1]:
-
-                         #find longest span with match
-                            if classInRefSpan == classinPredSpan:
-
-                                if longestMatchingSpanWithMatchingClassification["Predicted Span length"] <(predictedSpan[1] - predictedSpan[0]):
-                                    longestMatchingSpanWithMatchingClassification["Predicted Span length"] = (predictedSpan[1] - predictedSpan[0])
-                                    longestMatchingSpanWithMatchingClassification["Predicted Concept"] = classinPredSpan
-                                    longestMatchingSpanWithMatchingClassification["Predicted Span"] = predictedSpan
-
-                    #if there is an overlapping concept match report true positive
-                    if longestMatchingSpanWithMatchingClassification['Predicted Span'] != None:
-                        accountedFor[span] = True
-                        measuresForClasses[classInRefSpan]["True Positives"] += 1
-                        confusion[labels[classInRefSpan]][labels[longestMatchingSpanWithMatchingClassification["Predicted Concept"]]] += 1
-                        predictedSpans[line].pop(longestMatchingSpanWithMatchingClassification["Predicted Span"])
-
-
-                #find the false negatives for inexact spans
-                for span in referenceSpans[line]:
-                    #already accounted for
-                    if accountedFor[span] == True:
-                        continue
-
-                    classInRefSpan = referenceSpans[line][span]
-
-                    longestMatchingSpan = {"Predicted Span":None, "Predicted Span length":None, "Predicted Concept":None}
-                    for predictedSpan in predictedSpans[line]:
-                        classinPredSpan = predictedSpans[line][predictedSpan]
-
-                        #FIND LONGEST OVERLAP                                                                                                                     
-                        if predictedSpan[0] >= span[0] and predictedSpan[0] <= span[1] \
-                           or predictedSpan[1] >= span[0] and predictedSpan[1] <= span[1]:
-
-                            if longestMatchingSpan["Predicted Span length"] <(predictedSpan[1] - predictedSpan[0]):
-                                longestMatchingSpan["Predicted Span length"] = (predictedSpan[1] - predictedSpan[0])
-                                longestMatchingSpan["Predicted Concept"] = classinPredSpan
-                                longestMatchingSpan["Predicted Span"] = predictedSpan
-
-                    if longestMatchingSpan['Predicted Span'] != None:
-                        measuresForClasses[classInRefSpan]["False Negatives"] += 1
-                        confusion[labels[classInRefSpan]][labels[longestMatchingSpan["Predicted Concept"]]] += 1
-                        predictedSpans[line].pop(longestMatchingSpan["Predicted Span"])
-                    else:
-                        measuresForClasses[classInRefSpan]["False Negatives"] += 1
-                        confusion[labels[classInRefSpan]][labels['none']] += 1
-                        #predictedSpans[line].pop(span)
-
-
-    #for all the spans that are in predicted that are left. these are false positives
-    #as they do not occur in the reference spans.
-    leftover = deepcopy(predictedSpans)
-    for line in predictedSpans:
-        for span in predictedSpans[line]:
-
-            classInPredSpan = predictedSpans[line][span]
-
-            measuresForClasses[classInPredSpan]["False Positives"] += 1
-            confusion[labels['none']][labels[classInPredSpan]] += 1
-            leftover[line].pop(span)
-
-    #if false then do not report concepts
-    if reportSeperately == False:
-        truePositive = 0
-        falseNegative = 0
-        falsePositive = 0
-        for dictKey in measuresForClasses:
-            truePositive += measuresForClasses[dictKey]["True Positives"]
-            falseNegative += measuresForClasses[dictKey]["False Negatives"]
-            falsePositive += measuresForClasses[dictKey]["False Positives"]
-
-        return {"True Positives":truePositive, "False Negatives":falseNegative, "False Positives":falsePositive}
-    else:
-        return confusion
-
-def displayMatrix(out, name, confusion):
-    # Display the confusion matrix                                                                                                                                
-    print >>out, ""
-    print >>out, ""
-    print >>out, ""
-    print >>out, "================"
-    print >>out, name + " RESULTS"
-    print >>out, "================"
-    print >>out, ""
-    print >>out, "Confusion Matrix"
-    pad = max(len(l) for l in labels) + 6
-    print >>out, "%s %s" % (' ' * pad, "\t".join(labels.keys()))
-    for act, act_v in labels.items():
-        print >>out, "%s %s" % (act.rjust(pad), "\t".join([str(confusion[act_v][pre_v]) for pre, pre_v in labels.items()]))
-    print >>out, ""
-
-
-    # Compute the analysis stuff                                                                                                                                  
-    precision = []
-    recall = []
-    specificity = []
-    f1 = []
-
-    tp = 0
-    fp = 0
-    fn = 0
-    tn = 0
-
-    truePositive = [] 
-    falseNegative = [] 
-    falsePositive = [] 
-
-    print >>out, "Analysis"
-    print >>out, " " * pad, "Precision\tRecall\tF1"
-
-
-    for lab, lab_v in labels.items():
-        if lab == 'none': continue
-
-        tp = confusion[lab_v][lab_v]
-
-        truePositive.append(tp)
-
-        fp = sum(confusion[v][lab_v] for k, v in labels.items() if v != lab_v)
-        
-        falsePositive.append(fp)
-
-        fn = sum(confusion[lab_v][v] for k, v in labels.items() if v != lab_v)
-
-        falseNegative.append(fn)
-
-        precision += [float(tp) / (tp + fp + 1e-100)]
-        recall += [float(tp) / (tp + fn + 1e-100)]
-        f1 += [float(2 * tp) / (2 * tp + fp + fn + 1e-100)]
-        print >>out, "%s %.4f\t%.4f\t%.4f" % (lab.rjust(pad), precision[-1], recall[-1], f1[-1])
-
-    print >>out, "--------"
-
-    precision = sum(precision) / len(precision)
-    recall = sum(recall) / len(recall)
-    f1 = sum(f1) / len(f1)
-
-    print >>out, "Average: %.4f\t%.4f\t%.4f" % (precision, recall, f1)
-
-def generateResultsForExactSpans(truePositive, falseNegative, falsePositive):
-
-    #convert to float implicitly incase of any truncation                        
-    truePositive = float(truePositive)
-    flaseNegative = float(falseNegative)
-    falsePositive = float(falsePositive)
-
-    recall = truePositive / (truePositive + falseNegative)
-    precision = truePositive / (truePositive + falsePositive)
-    fScore = (2*truePositive) / (2*truePositive + falseNegative + falsePositive)
-
-    #convert to percent                                                          
-    return {"Recall":(recall * 100), "Precision":(precision * 100), "F Score":(fScore * 100)}
 
 
 def main():
@@ -341,32 +87,14 @@
     for k in txt_files_map:
         if k in pred_files_map and k in ref_files_map:
             files.append((txt_files_map[k], pred_files_map[k], ref_files_map[k]))
-<<<<<<< HEAD
-=======
+
+
+    confusion = [[0] * len(labels) for e in labels]
+
 
     # txt          <- medical text                                               
     # annotations  <- predictions                                                
     # gold        <- gold standard
-
-
-    truePositivesExactSpan = 0
-    falseNegativesExactSpan = 0
-    falsePositivesExactSpan = 0
->>>>>>> 3417c6f0
-
-    truePositivesInexactSpan = 0
-    falseNegativesInexactSpan = 0
-    falsePositivesInexactSpan = 0
-
-    confusion = [[0] * len(labels) for e in labels]
-
-    confusionMatrixExactSpan = deepcopy(confusion)
-    confusionMatrixInexactSpan = deepcopy(confusion)
-
-<<<<<<< HEAD
-    # txt <- medical text
-    # con <- model predictions
-    # ref <- actual labels
     for txt, con, ref in files:
 
         # A note that represents the model's predictions
@@ -441,94 +169,4 @@
 
 
 if __name__ == '__main__':
-    main()
-
-
-
-
-    '''
-    # txt          <- medical text
-    # annotations  <- predictions
-    # gold         <- gold standard
-=======
->>>>>>> 3417c6f0
-    for txt, annotations, gold in files:
-
-        # Read predictions and gols standard data                                
-        cnote = Note()
-        rnote = Note()
-        if args.format == 'i2b2':
-            cnote.read_i2b2(txt, annotations)
-            rnote.read_i2b2(txt, gold)
-        else:
-            cnote.read_xml(annotations)
-            rnote.read_xml(gold)
-
-        referenceSpans = getConceptSpans(rnote.boundaries, rnote.conlist())
-        predictedSpans = getConceptSpans(cnote.boundaries, cnote.conlist())
-
-        exactResults =  evaluate(deepcopy(referenceSpans), deepcopy(predictedSpans), exactMatch=True, reportSeperately=False)        
-        inexactResults =  evaluate(deepcopy(referenceSpans), deepcopy(predictedSpans), exactMatch=False, reportSeperately=False)
-
-        truePositivesExactSpan += exactResults["True Positives"]
-        falseNegativesExactSpan += exactResults["False Negatives"]
-        falsePositivesExactSpan += exactResults["False Positives"]
-
-
-        truePositivesInexactSpan += inexactResults["True Positives"]
-        falseNegativesInexactSpan += inexactResults["False Negatives"]
-        falsePositivesInexactSpan += inexactResults["False Positives"]
-
-        MatrixInexactSpan = evaluate(deepcopy(referenceSpans), deepcopy(predictedSpans), exactMatch=False, reportSeperately=True)
-
-        for sublist1, sublist2 in zip(confusionMatrixInexactSpan, MatrixInexactSpan):
-            for i,int2 in enumerate(sublist2):
-                sublist1[i] += int2
-
-        MatrixExactSpan = evaluate(deepcopy(referenceSpans), deepcopy(predictedSpans), exactMatch=True, reportSeperately=True)
-
-        for sublist1, sublist2 in zip(confusionMatrixExactSpan, MatrixExactSpan):
-            for i,int2 in enumerate(sublist2):
-                sublist1[i] += int2
-    
-    """
-    print "\nResults for exact span for concepts together.\n"
-
-    print "True Positives: ", truePositivesExactSpan
-    print "False Negatives: ", falseNegativesExactSpan
-    print "False Positives: ", falsePositivesExactSpan
-
-    exactSpan = generateResultsForExactSpans(truePositivesExactSpan,
-                                 falseNegativesExactSpan,
-                                 falsePositivesExactSpan)
-
-    print "Recall: ", exactSpan["Recall"]
-    print "Precision: ", exactSpan["Precision"]
-    print "F Measure: ", exactSpan["F Score"]
-
-    inexactSpan = generateResultsForExactSpans(truePositivesInexactSpan,
-                                 falseNegativesInexactSpan,
-                                 falsePositivesInexactSpan)
-
-    print "\nResults for inexact span for concepts together.\n"
-
-    print "True Positives: ", truePositivesInexactSpan
-    print "False Negatives: ", falseNegativesInexactSpan
-    print "False Positives: ", falsePositivesInexactSpan
-
-    print "Recall: ", inexactSpan["Recall"]
-    print "Precision: ", inexactSpan["Precision"]
-    print "F Measure: ", inexactSpan["F Score"] 
-    """
-    displayMatrix(args.output, 'Exact'  , confusionMatrixExactSpan)
-    displayMatrix(args.output, 'Inexact', confusionMatrixInexactSpan)
-
-    return
-
-if __name__ == '__main__':
-<<<<<<< HEAD
-main()
-'''
-=======
-    main()
->>>>>>> 3417c6f0
+    main()