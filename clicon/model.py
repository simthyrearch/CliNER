from __future__ import with_statement

import os
import cPickle as pickle
import helper
import sci
import crf
import sys

from sklearn.feature_extraction  import DictVectorizer
from features import features


class Model:
    
    labels = {
        "none":0,
        "treatment":1,
        "problem":2,
        "test":3
    }
    reverse_labels = {v:k for k, v in labels.items()}
    

    # IOBs labels
    IOBs_labels = {
        'O':0,
        'B':1,
        'I':2
    }
    reverse_IOBs_labels = {v:k for k,v in IOBs_labels.items()}


    @staticmethod
    def load(filename='awesome.model'):
        with open(filename, 'rb') as model:
            model = pickle.load(model)
        model.filename = filename
        return model


    def __init__(self, filename='awesome.model', is_crf=False):

        model_directory = os.path.dirname(filename)
        if model_directory != "":
            helper.mkpath(model_directory)

        self.filename = os.path.realpath(filename)

        # DictVectorizers
        self.first_prose_vec    = DictVectorizer()
        self.first_nonprose_vec = DictVectorizer()
        self.second_vec         = DictVectorizer()

        # Classifiers
        self.first_prose_clfs    = None
        self.first_nonprose_clfs = None
        self.second_clfs         = None

        # Is CRF enabled?
        self.is_crf = is_crf
        


    def train(self, notes):

        """
        Model::train()

        Purpose: Train a ML model on annotated data

        @param notes. A list of Note objects (containing text and annotations)
        @return       None
        """


        ##############
        # First pass #
        ##############

        # Get the data and annotations from the Note objects
        text    = [  note.txtlist()        for  note  in  notes  ]
        ioblist = [  note.iob_labels()     for  note  in  notes  ]

        data1 = reduce( concat,    text )
        Y1    = reduce( concat, ioblist )


        # Train classifier (side effect - saved as object's member variable)
        print 'first pass'
        self.first_train(data1, Y1, do_grid=False)



        ###############
        # Second pass #
        ###############

        # Get the data and annotations from the Note objects
        chunks  = [  note.chunked_text()    for  note  in  notes  ] 
        indices = [  note.concept_indices() for  note  in  notes  ]
        conlist = [  note.concept_labels()  for  note  in  notes  ]

        data2 = reduce( concat, chunks  )
        inds  = reduce( concat, indices )
        Y2    = reduce( concat, conlist )


        # Train classifier (side effect - saved as object's member variable)
        print 'second pass'
        self.second_train(data2, inds, Y2, do_grid=False)



        # Pickle dump
        print 'pickle dump\n'
        with open(self.filename, "wb") as model:
            pickle.dump(self, model)
    



    def first_train(self, data, Y, do_grid=True):

        """
        Model::first_train()

        Purpose: Train the first pass classifiers (for IOB chunking)

        @param data      A list of split sentences    (1 sent = 1 line from file)
        @param Y         A list of list of IOB labels (1:1 mapping with data)
        @param feat_obj  A wrapper for the feature module
        @param do_grid   A boolean indicating whether to perform a grid search

        @return          None
        """

        print '\textracting  features (pass one)'


        # Create object that is a wrapper for the features
        feat_obj = features.FeatureWrapper(data)


        # IOB tagging
        # FIXME - Partition and then batch features
        prose    = []
        nonprose = []
        prose_line_numbers    = []
        nonprose_line_numbers = []
        for i,line in enumerate(data):
            isProse,feats = feat_obj.IOB_features(line)
            if isProse:
                prose += feats 
                prose_line_numbers.append(i)
            else:
                nonprose += feats 
                nonprose_line_numbers.append(i)


        # FIXME - very unclear what this is
        # Description: Separate labels by same division as text
        prose_ind    = 0
        nonprose_ind = 0
        pchunks = []
        nchunks = []
        p_end_flag = False
        n_end_flag = False
        for i,line in enumerate(Y):
            if   (not p_end_flag) and (i == prose_line_numbers[prose_ind]):
                pchunks += line
                prose_ind += 1
                if prose_ind == len(prose_line_numbers): p_end_flag = True
            elif (not n_end_flag) and (i == nonprose_line_numbers[nonprose_ind]):
                nchunks += line
                nonprose_ind += 1
                if nonprose_ind == len(nonprose_line_numbers): n_end_flag = True
            else:
                # Should never really get here
                print 'Line #%d is neither prose nor nonprose!' % i
                print line, '\n'


        print '\tvectorizing features (pass one)'


        # Vectorize IOB labels
        Y_prose    = [  Model.IOBs_labels[y]  for  y  in  pchunks  ]
        Y_nonprose = [  Model.IOBs_labels[y]  for  y  in  nchunks  ]


        # Vectorize features
        X_prose    =    self.first_prose_vec.fit_transform(   prose)
        X_nonprose = self.first_nonprose_vec.fit_transform(nonprose)


        print '\ttraining  classifier (pass one)'


        # Train classifiers
        if self.is_crf:
            self.first_prose_clfs    = crf.train(X_prose   , Y_prose   , do_grid)
            self.first_nonprose_clfs = crf.train(X_nonprose, Y_nonprose, do_grid)

        else:
            self.first_prose_clfs    = sci.train(X_prose   , Y_prose   , do_grid)
            self.first_nonprose_clfs = sci.train(X_nonprose, Y_nonprose, do_grid)



    # Model::second_train()
    #
    #
    def second_train(self, data, inds_list, Y, do_grid=True):

        """
        Model::second_train()

        Purpose: Train the first pass classifiers (for IOB chunking)

        @param data      A list of list of strings.
                           - A string is a chunked phrase
                           - An inner list corresponds to one line from the file
        @param inds_list A list of list of integer indices
                           - assertion: len(data) == len(inds_list)
                           - one line of 'inds_list' contains a list of indices
                               into the corresponding line for 'data'
        @param Y         A list of concept labels
                           - assertion: there are sum(len(inds_list)) labels
                              AKA each index from inds_list maps to a label
        @param do_grid   A boolean indicating whether to perform a grid search

        @return          None
        """


        # Create object that is a wrapper for the features
        feat_o = features.FeatureWrapper()


        print '\textracting  features (pass two)'


        # Extract features
        X = [ feat_o.concept_features(s,inds) for s,inds in zip(data,inds_list) ]
        X = reduce(concat, X)


        print '\tvectorizing features (pass two)'


        # Vectorize labels
        Y = [  Model.labels[y]  for  y  in  Y  ]

        # Vectorize features
        X = self.second_vec.fit_transform(X)


        print '\ttraining  classifier (pass two)'


        # Train the model
        self.second_clfs = sci.train(X, Y, do_grid)



        
    # Model::predict()
    #
    # @param note. A Note object that contains the data
    def predict(self, note):


        ##############
        # First pass #
        ##############


        print 'first pass'


        # Get the data and annotations from the Note objects
        data   = note.txtlist()

        # Predict IOB labels
        iobs = self.first_predict(data)
        note.set_iob_labels(iobs)



        ###############
        # Second pass #
        ###############


        print 'second pass'


        # Get the data and annotations from the Note objects
        chunks = note.chunked_text()
        inds   = note.concept_indices()

        # Predict concept labels
        retVal = self.second_predict(chunks,inds)


        return retVal




    # Model::first_predit()
    #
    # @param data. A list of list of words
    # @return      A list of list of IOB tags
    def first_predict(self, data):

        # Create object that is a wrapper for the features
        feat_obj = features.FeatureWrapper(data)
 

        print '\textracting  features (pass one)'


        # FIXME - partition and batch
        # prose and nonprose - each store a list of sentence feature dicts
        prose    = []
        nonprose = []
        prose_line_numbers    = []
        nonprose_line_numbers = []
        for i,line in enumerate(data):
            # returns both the feature dict AND whether the sentence was prose
            isProse,feats = feat_obj.IOB_features(line)
            if isProse:
                prose    += feats 
                prose_line_numbers.append(i)
            else:
                nonprose += feats 
                nonprose_line_numbers.append(i)


        print '\tvectorizing features (pass one)'


        # Vectorize features
        X_prose    =    self.first_prose_vec.transform(   prose)
        X_nonprose = self.first_nonprose_vec.transform(nonprose)


        print '\tpredicting    labels (pass one)'


        # Predict
        if self.is_crf:
            out_p = crf.predict(self.first_prose_clfs   , X_prose,  )
            out_n = crf.predict(self.first_nonprose_clfs, X_nonprose)

            exit()
        else:
            out_p = sci.predict(self.first_prose_clfs   , X_prose,  )
            out_n = sci.predict(self.first_nonprose_clfs, X_nonprose)


        # Format labels
        plist = [  n  for  n  in  list(out_p) ]
        nlist = [  n  for  n  in  list(out_n) ]
        

        # Stitch prose and nonprose labels lists together
        labels = []
        prose_ind    = 0
        nonprose_ind = 0
        p_end_flag = (len(   prose_line_numbers) == 0)
        n_end_flag = (len(nonprose_line_numbers) == 0)


        for i in range( len(data) ):
            if   (not p_end_flag) and (i == prose_line_numbers[prose_ind]):
                line  = plist[0:len(data[i]) ] # Beginning
                plist = plist[  len(data[i]):] # The rest
                labels += line
                prose_ind += 1
                if prose_ind == len(prose_line_numbers): p_end_flag = True

            elif (not n_end_flag) and (i == nonprose_line_numbers[nonprose_ind]):
                line  = nlist[0:len(data[i]) ] # Beginning
                nlist = nlist[  len(data[i]):] # The rest
                labels += line
                nonprose_ind += 1
                if nonprose_ind == len(nonprose_line_numbers): n_end_flag = True

            else:
                # Shouldn't really get here ever
                print 'Line #%d is neither prose nor nonprose!' % i



        # translate IOB labels into a readable format
        # ex. change all occurences of 1 -> 'B'
        iobs = []
        for sentence in data:
            iobs.append([labels.pop(0) for i in range(len(sentence))])
            iobs[-1]= map(lambda l: Model.reverse_IOBs_labels[int(l)],iobs[-1])


        # list of list of IOB labels
        return iobs




    def second_predict(self, data, inds_list):

        # Create object that is a wrapper for the features
        feat_o = features.FeatureWrapper()


        print '\textracting  features (pass two)'


        # Extract features
        X = [ feat_o.concept_features(s,inds) for s,inds in zip(data,inds_list) ]
        X = reduce(concat, X)


        print '\tvectorizing features (pass two)'


        # Vectorize features
        X = self.second_vec.transform(X)


        print '\tpredicting    labels (pass two)'


        # Predict concept labels
        out = sci.predict(self.second_clfs, X)


        # List of concept tuples to return
        classifications = []


        # Line-by-line processing
        for lineno,inds in enumerate(inds_list):

            # Skip empty line
            if not inds: continue


            # For each concept
            for ind in inds:

                # Get next concept
                concept = Model.reverse_labels[out.pop(0)]

                # Get start position (ex. 7th word of line)
                start = 0
                for i in range(ind):
                    start += len( data[lineno][i].split() )

                # Length of chunk
                length = len(data[lineno][ind].split())

                # Classification token
                classifications.append(  (concept, lineno, start, start+length-1 ) )


<<<<<<< HEAD
        # Return classifications
        return classifications
=======
                    # Classification token
                    classifications.append(  (concept, lineno+1, start, start+length-1 ) )
            
                retVal[t] = classifications


        # Return values
        return retVal
>>>>>>> 344a25cb






def concat(a,b):
    """
    list concatenation function (for reduce() purpose)
    """
    return a+b<|MERGE_RESOLUTION|>--- conflicted
+++ resolved
@@ -466,20 +466,8 @@
                 classifications.append(  (concept, lineno, start, start+length-1 ) )
 
 
-<<<<<<< HEAD
         # Return classifications
         return classifications
-=======
-                    # Classification token
-                    classifications.append(  (concept, lineno+1, start, start+length-1 ) )
-            
-                retVal[t] = classifications
-
-
-        # Return values
-        return retVal
->>>>>>> 344a25cb
-
 
 
 
