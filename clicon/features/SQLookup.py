--- conflicted
+++ resolved
@@ -9,7 +9,6 @@
 def SQLConnect():
 
     #try to connect to the sqlite database. Make one otherwise
-<<<<<<< HEAD
     db_path = os.path.join( os.environ['CLICON_DIR'], "umls_tables/umls.db")
     if( os.path.isfile( db_path ) ):
         print "\ndb exists" 
@@ -18,17 +17,6 @@
         create_sqliteDB.create_db() 
 
     db = sqlite3.connect( db_path )
-=======
-    db_dir = os.path.join( os.environ['CLICON_DIR'], 'umls_tables' )
-    if( os.path.isfile(os.path.join(db_dir, 'umls.db')) ):
-        print "\ndb exists" 
-        db = sqlite3.connect( os.path.join(db_dir, 'umls.db') )
-    else:
-        print "\ndb doesn't exist"
-        create_sqliteDB.create_db() 
-        db = sqlite3.connect( os.path.join(db_dir, 'umls.db') )
->>>>>>> ef2e4cfd
-    db.text_factory = str
     return db.cursor()
 
 
