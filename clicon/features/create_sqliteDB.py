#database.py creates a .db file for performing umls searches. 
import sqlite3  
import os
import sys
import os

def create_db(): 
    
    print "\ncreating umls.db" 
    #connect to the .db file we are creating. 
<<<<<<< HEAD
    db_path = os.path.join(os.environ['CLICON_DIR'],'umls_tables/umls.db')
    conn = sqlite3.connect( db_path ) 
=======
    db_dir = os.path.join( os.environ['CLICON_DIR'], 'umls_tables' )
    conn = sqlite3.connect( os.path.join(db_dir, 'umls.db') ) 
>>>>>>> ef2e4cfd
    
    conn.text_factory = str 

    print "opening files" 
    #load data in files.
    try:
<<<<<<< HEAD
        mrsty_path = os.path.join(os.environ['CLICON_DIR'],'umls_tables/MRSTY')
        MRSTY_TABLE = open( mrsty_path, "r" )
=======
        MRSTY_TABLE = open( os.path.join(db_dir,'MRSTY'), "r" )
>>>>>>> ef2e4cfd
    except IOError:
        print "\nNo file to use for creating MRSTY table\n" 
        conn.close() 
        sys.exit() 

    try:
<<<<<<< HEAD
        mrcon_path = os.path.join(os.environ['CLICON_DIR'],'umls_tables/MRCON')
        MRCON_TABLE = open( mrcon_path , "r" ) 
=======
        MRCON_TABLE = open( os.path.join(db_dir,'MRCON') , "r" ) 
>>>>>>> ef2e4cfd
    except IOError:
        print "\nNo file to use for creating MRCON table\n" 
        conn.close() 
        sys.exit() 

    try:
<<<<<<< HEAD
        mrrel_path = os.path.join(os.environ['CLICON_DIR'],'umls_tables/MRREL')
        MRREL_TABLE = open( mrrel_path , "r" )
=======
        MRREL_TABLE = open( os.path.join(db_dir,'MRREL') , "r" )
>>>>>>> ef2e4cfd
    except IOError:
        print "\nNo file to use for creating MRREL table\n"
        conn.close()
        sys.exit()

    print "reading files"

    MRSTY_TABLE = MRSTY_TABLE.read() 
    MRSTY_TABLE = MRSTY_TABLE.split('\n')

    MRCON_TABLE = MRCON_TABLE.read()  
    MRCON_TABLE = MRCON_TABLE.split( '\n' ) 

    MRREL_TABLE = MRREL_TABLE.read() 
    MRREL_TABLE = MRREL_TABLE.split( '\n' ) 

    #data that will be inserted into tables. 
    MRTSY_DATA = [] 
    MRCON_DATA = [] 
    MRREL_DATA = [] 

    c = conn.cursor() 

    print "parsing files" 

    #parse and store the data from the files. 
    for line in MRSTY_TABLE: 
        MRTSY_DATA.append( tuple(line.split('|')) )
    for line in MRCON_TABLE:
        MRCON_DATA.append( tuple(line.split('|')) )
    for line in MRREL_TABLE:
        MRREL_DATA.append( tuple(line.split('|')) )

    print "creating tables" 

    #create tables. 
    c.execute( "CREATE TABLE MRCON( CUI, LAT, TS, LUI, STT, SUI, STR, LRL, EMPTY ) ;" )
    c.execute( "CREATE TABLE MRSTY( CUI, TUI, STY, EMPTY ) ;" )  
    c.execute( "CREATE TABLE MRREL( CUI1, REL, CUI2, RELA, SAB, SL, MG, EMPTY ) ;" ) 

    print "inserting data" 

    #insert data onto database
    for line in MRCON_DATA:
        try:
            c.execute( "INSERT INTO MRCON( CUI, LAT, TS, LUI, STT, SUI, STR, LRL, EMPTY ) values ( ?, ?, ? ,?, ?,?,?,?,?);", line )
        except sqlite3.ProgrammingError:
            continue
    for line in MRTSY_DATA:
        try:
            c.execute( "INSERT INTO MRSTY( CUI, TUI, STY, EMPTY) values( ?, ?, ?, ?)" , line )  
        except sqlite3.ProgrammingError:
            continue 
    for line in MRREL_DATA:
        try:
            c.execute( "INSERT INTO MRREL(  CUI1, REL, CUI2, RELA, SAB, SL, MG, EMPTY ) values( ?, ?, ?, ?,?, ? ,? ,? )" , line )
        except sqlite3.ProgrammingError:
            continue 

    print "creating indices" 

    #create indices for faster queries
    c.execute( "CREATE INDEX mrsty_cui_map ON MRSTY(CUI)")  
    c.execute( "CREATE INDEX mrcon_str_map ON MRCON(STR)")  
    c.execute( "CREATE INDEX mrcon_cui_map ON MRCON(CUI)")
    c.execute( "CREATE INDEX mrrel_cui2_map ON MRREL( CUI2 )" )
    c.execute( "CREATE INDEX mrrel_cui1_map on MRREL( CUI1 ) " ) 
    c.execute( "CREATE INDEX mrrel_rel_map on MRREL( REL )" ) 

    #save changes to .db
    conn.commit()

    print "\nsqlite database created" 

    #close connection
    conn.close()
<|MERGE_RESOLUTION|>--- conflicted
+++ resolved
@@ -8,49 +8,31 @@
     
     print "\ncreating umls.db" 
     #connect to the .db file we are creating. 
-<<<<<<< HEAD
     db_path = os.path.join(os.environ['CLICON_DIR'],'umls_tables/umls.db')
     conn = sqlite3.connect( db_path ) 
-=======
-    db_dir = os.path.join( os.environ['CLICON_DIR'], 'umls_tables' )
-    conn = sqlite3.connect( os.path.join(db_dir, 'umls.db') ) 
->>>>>>> ef2e4cfd
-    
     conn.text_factory = str 
 
     print "opening files" 
     #load data in files.
     try:
-<<<<<<< HEAD
         mrsty_path = os.path.join(os.environ['CLICON_DIR'],'umls_tables/MRSTY')
         MRSTY_TABLE = open( mrsty_path, "r" )
-=======
-        MRSTY_TABLE = open( os.path.join(db_dir,'MRSTY'), "r" )
->>>>>>> ef2e4cfd
     except IOError:
         print "\nNo file to use for creating MRSTY table\n" 
         conn.close() 
         sys.exit() 
 
     try:
-<<<<<<< HEAD
         mrcon_path = os.path.join(os.environ['CLICON_DIR'],'umls_tables/MRCON')
         MRCON_TABLE = open( mrcon_path , "r" ) 
-=======
-        MRCON_TABLE = open( os.path.join(db_dir,'MRCON') , "r" ) 
->>>>>>> ef2e4cfd
     except IOError:
         print "\nNo file to use for creating MRCON table\n" 
         conn.close() 
         sys.exit() 
 
     try:
-<<<<<<< HEAD
         mrrel_path = os.path.join(os.environ['CLICON_DIR'],'umls_tables/MRREL')
         MRREL_TABLE = open( mrrel_path , "r" )
-=======
-        MRREL_TABLE = open( os.path.join(db_dir,'MRREL') , "r" )
->>>>>>> ef2e4cfd
     except IOError:
         print "\nNo file to use for creating MRREL table\n"
         conn.close()
