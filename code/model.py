from __future__ import with_statement

import os
import pickle
import helper
import libml

import clicon_features



class Model:
<<<<<<< HEAD
    
=======
    sentence_features = ImmutableSet(["pos", "stem_wordnet", "test_result", "prev", "next"])
    word_features = ImmutableSet(["word", "length", "mitre", "stem_porter", "stem_lancaster", "word_shape"])
    # THESE ARE FEATURES I TRIED THAT DON'T LOOK THAT PROMISING
    # I have some faith in "metric_unit" and "has_problem_form"
    # "radial_loc" may be too rare and "def_class" could be over fitting
    # "metric_unit", "radial_loc", "has_problem_form", "def_class"

>>>>>>> 01414803
    labels = {
        "none": 0,
        "treatment": 1,
        "problem": 2,
        "test": 3
    }
<<<<<<< HEAD
    reverse_labels = {v:k for k, v in labels.items()}
    


    # IOBs labels
    IOBs_labels = {
        'O':0,
        'B':1,
        'I':2
    }
    reverse_IOBs_labels = {v:k for k,v in IOBs_labels.items()}

=======
    reverse_labels = {v: k for k, v in labels.items()}
>>>>>>> 01414803

    @staticmethod
    def load(filename='awesome.model'):
        with open(filename) as model:
            model = pickle.load(model)
        model.filename = filename
        return model

<<<<<<< HEAD

    # Constructor
=======
        # Constructor
>>>>>>> 01414803
    def __init__(self, filename='awesome.model', type=libml.ALL):
        model_directory = os.path.dirname(filename)

        if model_directory != "":
            helper.mkpath(model_directory)

        self.filename = os.path.realpath(filename)
        self.type = type
<<<<<<< HEAD
        self.IOB_vocab = {}
        self.concept_vocab = {}
        
    

        
    # Model::train()
    #
    # @param notes. A Note object that has data for training the model
    def train(self, notes):
=======
        self.vocab = {}

        self.enabled_features = Model.sentence_features | Model.word_features


        # Model::train()
        #
        # @param note. A Note object that has data for training the model
    def train(self, note):
>>>>>>> 01414803

        # Get the data and annotations from the Note object

        # data   - A list of list of the medical text's words
        # labels - A list of list of concepts (1:1 with data)
<<<<<<< HEAD
        data   = []
        labels = []
        chunks = []
        for note in notes:
            data   += note.txtlist()
            labels += note.conlist()
            chunks += note.boundlist()


        # Create object that is a wrapper for the features
        feat_obj = clicon_features.FeatureWrapper(data)


        # IOB tagging 
        prose    = []
        nonprose = []
        prose_line_numbers    = []
        nonprose_line_numbers = []
        for i,line in enumerate(data):
            isProse,feats = feat_obj.IOB_features_for_sentence(line)
            if isProse:
                prose.append( feats )
                prose_line_numbers.append(i)
            else:
                nonprose.append( feats )
                nonprose_line_numbers.append(i)


        # each list of hash tables (one list per line in file)
        #for row in rows:
        for row in prose + nonprose:
            # each hash table (one hash table per word in the line)
            for features in row:
                # each key (tuple) pair in hash table (one key per feature)
                for feature in features:
                    # assigning a unique number to each (feature,value) pair
                    if feature not in self.IOB_vocab:
                        self.IOB_vocab[feature] = len(self.IOB_vocab) + 1


        # IOB labels
        # A list of a list encodings of concept labels (ex. 'B' => 1)
        # [ [0, 0, 0], [0], [0, 0, 0], [0], [0, 0, 0, 0, 0, 1, 2, 0, 1] ]
        label_lu = lambda l: Model.IOBs_labels[l]
        chunks = [map(label_lu, x) for x in chunks]

        # list of a list of hash tables (all keys & values now numbers)
        feat_lu = lambda f: {self.IOB_vocab[item]:f[item] for item in f}
        prose = [map(feat_lu, x) for x in prose]
        nonprose = [map(feat_lu, x) for x in nonprose]
        
=======
        data   = note.txtlist()
        labels = note.conlist()


                # rows is a list of a list of hash tables
        rows = []
        for sentence in data:
            rows.append(self.features_for_sentence(sentence))

                # each list of hash tables
        for row in rows:
                        # each hash table
            for features in row:
                                # each key in hash table
                for feature in features:
                                        # I think new word encountered
                    if feature not in self.vocab:
                        self.vocab[feature] = len(self.vocab) + 1

                # A list of a list encodings of concept labels (ex. 'none' => 0)
                # [ [0, 0, 0], [0], [0, 0, 0], [0], [0, 0, 0, 0, 0, 2, 2, 0, 1] ]
        label_lu = lambda l: Model.labels[l]
        labels = [map(label_lu, x) for x in labels]


                # list of a list of hash tables (all keys & values now numbers)
        feat_lu = lambda f: {self.vocab[item]: f[item] for item in f}
        rows = [map(feat_lu, x) for x in rows]

>>>>>>> 01414803

        # Segregate chunks into 'Prose CHUNKS' and 'Nonprose CHUNKS'
        prose_ind    = 0
        nonprose_ind = 0
        pchunks = []
        nchunks = []
        p_end_flag = False
        n_end_flag = False
        for i,line in enumerate(chunks):
            if   (not p_end_flag) and (i == prose_line_numbers[prose_ind]):
                pchunks.append(line)
                prose_ind += 1
                if prose_ind == len(prose_line_numbers): p_end_flag = True
            elif (not n_end_flag) and (i == nonprose_line_numbers[nonprose_ind]):
                nchunks.append(line)
                nonprose_ind += 1
                if nonprose_ind == len(nonprose_line_numbers): n_end_flag = True
            else:
                # Should never really get here
                print 'Line #%d is neither prose nor nonprose!' % i
                print line, '\n'


        prose_model    = self.filename + '1'
        nonprose_model = self.filename + '2'

        libml.write_features(   prose_model,    prose, pchunks, self.type)
        libml.write_features(nonprose_model, nonprose, nchunks, self.type)

        libml.train(   prose_model, self.type)
        libml.train(nonprose_model, self.type)


        ####################
        #    Second Pass   #
        ####################


        # IOB labels
        # undo encodings of concept labels (ex. 1 => 'B')
        label_lu = lambda l: Model.reverse_IOBs_labels[l]
        chunks = [map(label_lu, x) for x in chunks]


        # Merge 'B' words with its 'I's (and account for minor change in indices)
        tmp = feat_obj.generate_chunks(data,chunks,labels)

        # text_chunks    - a merged text (highly similiar to data, except merged)
        # concept_chunks - one-to-one concept classification with text_chunks
        # hits           - one-to-one concept token indices  with text_chunks
        text_chunks, concept_chunks, hits = tmp


        # rows is a list of a list of hash tables
        # it is used for holding the features that will be used for training
        rows = []
        text_matches    = []
        concept_matches = []
        for hit in hits:
            i,j = hit
            rows.append(feat_obj.concept_features(text_chunks[i], j))

            text_matches.append(text_chunks[i][j])
            concept_matches.append(concept_chunks[i][j])


        # each hash table (one hash table per word in the line)
        for features in rows:
            # each key (tuple) pair in hash table (one key per feature)
            for feature in features:
                # assigning a unique number to each (feature,value) pair
                if feature not in self.concept_vocab:
                    self.concept_vocab[feature] = len(self.concept_vocab) + 1


        # Encode concept labels to numbers (ex. 'treatment' => 1)
        # NOTE: There are no longer 'none' classifications
        # ex. [1,2,1]
        labels = []
        for con in concept_matches:
            #print con
            tmp = Model.labels[con]
            labels.append(tmp)


        # Purpose: Encode something like ('chunk', 'rehabilitation') as a unique
        #          number, as determined by the self.concept_vocab hash table
        #feat_lu = lambda f: {self.concept_vocab[item]:f[item] for item in f}
        #rows = [map(feat_lu, x) for x in rows]
        tmp_rows = []
        for fdict in rows:
            #print fdict
            tmp =  {self.concept_vocab[key]:fdict[key] for key in fdict}
            tmp_rows.append(tmp)
        rows = tmp_rows

        # Write second pass model to file
        second_pass_model = self.filename + '3'
        libml.write_features(second_pass_model, [rows], [labels], self.type)
        libml.train(second_pass_model, self.type)


        # Pickle dump
        with open(self.filename, "w") as model:
            pickle.dump(self, model)

<<<<<<< HEAD


        
    # Model::predict()
    #
    # @param note. A Note object that contains the data
=======
                # Train the model
        libml.train(self.filename, self.type)



        # Model::predict()
        #
        # @param note. A Note object that contains the training data
>>>>>>> 01414803
    def predict(self, note):

        # data - A list of list of the medical text's words
        data = note.txtlist()

        # A wrapper for features
        feat_obj = clicon_features.FeatureWrapper(data)

        # prose and nonprose - each store a list of sentence feature dicts
        prose    = []
        nonprose = []
        prose_line_numbers    = []
        nonprose_line_numbers = []
        for i,line in enumerate(data):
            # returns both the feature dict AND whether the sentence was prose
            isProse,feats = feat_obj.IOB_features_for_sentence(line)
            if isProse:
                prose.append( feats )
                prose_line_numbers.append(i)
            else:
                nonprose.append( feats )
                nonprose_line_numbers.append(i)


        # FIXME
        # Not sure if this should be reset, but it makes sense to me to do it
        # But why is it a data member if it shouldnt persist
        self.IOB_vocab = {}

        # Create a mapping of each (feature,value) pair to a unique number
        for row in prose + nonprose:
            for features in row:
                for feature in features:
                    if feature not in self.IOB_vocab:
                        self.IOB_vocab[feature] = len(self.IOB_vocab) + 1


<<<<<<< HEAD
        # For applying the (key,value) mapping
        feat_lu = lambda f: {self.IOB_vocab[item]:f[item] for item in f if item in self.IOB_vocab}


        # Prose (predict, and read predictions)
        prose = [map(feat_lu, x) for x in prose]
        prose_model = self.filename + '1'

        libml.write_features(prose_model, prose, None, self.type);
        libml.predict(prose_model, self.type)

        prose_labels_list = libml.read_labels(prose_model, self.type)
        

        # Nonprose (predict, and read predictions)
        nonprose = [map(feat_lu, x) for x in nonprose]
        nonprose_model = self.filename + '2'

        libml.write_features(nonprose_model, nonprose, None, self.type);
        libml.predict(nonprose_model, self.type)

        nonprose_labels_list = libml.read_labels(nonprose_model, self.type)


        # Stitch prose and nonprose labels lists together

        labels = []
        prose_ind    = 0
        nonprose_ind = 0
        p_end_flag = (len(   prose_line_numbers) == 0)
        n_end_flag = (len(nonprose_line_numbers) == 0)
        labels_list = {}

        for key in [self.type]:

            # Pretty much renaming just for length/readability pruposes
            plist =    prose_labels_list[key]
            nlist = nonprose_labels_list[key]

            for i in range( len(data) ):
                if   (not p_end_flag) and (i == prose_line_numbers[prose_ind]):
                    line  = plist[0:len(data[i]) ] # Beginning
                    plist = plist[  len(data[i]):] # The rest
                    labels += line
                    prose_ind += 1
                    if prose_ind == len(prose_line_numbers): p_end_flag = True

                elif (not n_end_flag) and (i == nonprose_line_numbers[nonprose_ind]):
                    line  = nlist[0:len(data[i]) ] # Beginning
                    nlist = nlist[  len(data[i]):] # The rest
                    labels += line
                    nonprose_ind += 1
                    if nonprose_ind == len(nonprose_line_numbers): n_end_flag = True

                else:
                    # Shouldn't really get here ever
                    print 'Line #%d is neither prose nor nonprose!' % i
   
            labels_list[key] = labels


        # IOB labels
        # translate labels_list into a readable format
        # ex. change all occurences of 1 -> 'B'
=======
        feat_lu = lambda f: {self.vocab[item]: f[item] for item in f if item in self.vocab}
        rows = [map(feat_lu, x) for x in rows]
        libml.write_features(self.filename, rows, None, self.type)

            # Use the trained model to make predictions
        libml.predict(self.filename, self.type)


            # A hash table
        # the keys are 1,2,4 (SVM, LIN, and CRF)
        # each value is a list of concept labels encodings
        labels_list = libml.read_labels(self.filename, self.type)


            # translate labels_list into a readable format
            # ex. change all occurences of 0 -> 'none'
>>>>>>> 01414803
        for t, labels in labels_list.items():
            tmp = []
            for sentence in data:
                tmp.append([labels.pop(0) for i in range(len(sentence))])
<<<<<<< HEAD
                tmp[-1]= map(lambda l: l.strip(), tmp[-1])
                tmp[-1]= map(lambda l: Model.reverse_IOBs_labels[int(l)],tmp[-1])
                labels_list[t] = tmp
=======
                tmp[-1] = map(lambda l: l.strip(), tmp[-1])
                tmp[-1] = map(lambda l: Model.reverse_labels[int(l)], tmp[-1])
            labels_list[t] = tmp
>>>>>>> 01414803

        #print '-'*80
        #print "\nlabels_list"
        #print labels_list
        #print "\n" + "-" * 80

<<<<<<< HEAD
=======
            # The new labels_list is a translated version
        return labels_list
>>>>>>> 01414803

        # Reminder: list of list of words (line-by-line)
        text = data

        # List of list of tokens (similar to 'text', but concepts are grouped)
        chunked = {1:[], 2:[], 4:[]}


<<<<<<< HEAD
        # Create tokens of full concept boundaries for second classifier
        for t,chunks in labels_list.items():
=======
        # input:  A sentence from a medical text file (list of words)
        # output: A list of hash tables
    def features_for_sentence(self, sentence):
        features_list = []
>>>>>>> 01414803


            # Merge 'B' words with its 'I's to form phrased chunks
            tmp = feat_obj.generate_chunks(text,chunks)

<<<<<<< HEAD
            # text_chunks    - a merged text 
            # place_holder   - ignore. It has a value of []
            # hits           - one-to-one concept token indices with text_chunks
            text_chunks, place_holder, hits = tmp

            # Store chunked text
            chunked[t] = text_chunks


        #############################
        #        Second Pass        #
        #############################


        # Predict classification for chunks
        # FIXME - possible error - only predicts on 4
        text_chunks        = chunked[4]



        # rows         - the format for representing feats for machine learning
        # text_matches - the phrase chunks corresponding to classifications
        rows = []
        text_matches    = []
        for hit in hits:
            i,j = hit
            rows.append(feat_obj.concept_features(text_chunks[i], j))
            text_matches.append(text_chunks[i][j])


        # FIXME
        # Not sure if this should be reset, but it makes sense to me to do it
        # But why is it a data member if it shouldnt persist
        self.concept_vocab = {}
=======
            if feature == "pos":
                tags = tags or nltk.pos_tag(sentence)
                for i, features in enumerate(features_list):
                    tag = tags[i][1]
                    features[(feature, tag)] = 1

            if feature == "stem_wordnet":
                tags = tags or nltk.pos_tag(sentence)
                morphy_tags = {
                    'NN': nltk.corpus.reader.wordnet.NOUN,
                    'JJ': nltk.corpus.reader.wordnet.ADJ,
                    'VB': nltk.corpus.reader.wordnet.VERB,
                    'RB': nltk.corpus.reader.wordnet.ADV}
                morphy_tags = [(w, morphy_tags.setdefault(t[:2], nltk.corpus.reader.wordnet.NOUN)) for w, t in tags]
                st = nltk.stem.WordNetLemmatizer()
                for i, features in enumerate(features_list):
                    tag = morphy_tags[i]
                    features[(feature, st.lemmatize(*tag))] = 1

            if feature == "test_result":
                for index, features in enumerate(features_list):
                    right = " ".join([w for w in sentence[index:]])
                    if self.is_test_result(right):
                        features[(feature, None)] = 1


        ngram_features = [{} for i in range(len(features_list))]
        if "prev" in self.enabled_features:
            prev = lambda f: {("prev_"+k[0], k[1]): v for k, v in f.items()}
            prev_list = map(prev, features_list)
            for i in range(len(features_list)):
                if i == 0:
                    ngram_features[i][("prev", "*")] = 1
                else:
                    ngram_features[i].update(prev_list[i-1])

        if "next" in self.enabled_features:
            next = lambda f: {("next_"+k[0], k[1]): v for k, v in f.items()}
            next_list = map(next, features_list)
            for i in range(len(features_list)):
                if i == len(features_list) - 1:
                    ngram_features[i][("next", "*")] = 1
                else:
                    ngram_features[i].update(next_list[i+1])

        merged = lambda d1, d2: dict(d1.items() + d2.items())
        features_list = [merged(features_list[i], ngram_features[i])
            for i in range(len(features_list))]

        return features_list
>>>>>>> 01414803

        for features in rows:
            for feature in features:
                if feature not in self.concept_vocab:
                    self.concept_vocab[feature] = len(self.concept_vocab) + 1

        # Purpose: Encode something like ('chunk', 'rehabilitation') as a unique
        #          number, as determined by the self.concept_vocab hash table
        tmp_rows = []
        for fdict in rows:
            #print fdict
            tmp =  {self.concept_vocab[key]:fdict[key] for key in fdict}
            tmp_rows.append(tmp)
        rows = tmp_rows

<<<<<<< HEAD

        # Predict using model
        second_pass_model = self.filename + '3'
        libml.write_features(second_pass_model, [rows], None, self.type);
        libml.predict(second_pass_model, self.type)
        second_pass_labels_list = libml.read_labels(second_pass_model, self.type)


        # FIXME - I probably shouldn't have to do this
        # I don't know why it doesn't use all ML libs 
        for t in [1,2,4]:
            if t not in second_pass_labels_list:
                second_pass_labels_list[t] = []


        # translate labels_list into a readable format
        # ex. change all occurences of 0 -> 'none'
        for t, labels in second_pass_labels_list.items():

            if labels == []:
                # FIXME - this means that there are ML libs not being used
                #print '\nNot predicting on: ', t, '\n'
                continue

            tmp = []
            for sentence in [text_matches]:
                tmp.append([labels.pop(0) for i in range(len(sentence))])
                tmp[-1] = map(lambda l: l.strip(), tmp[-1])
                tmp[-1] = map(lambda l: Model.reverse_labels[int(l)],tmp[-1])
                second_pass_labels_list[t] = tmp


        # Put predictions into format for Note class to read
        retVal = {}
        for t in [1,2,4]: 

            # Skip non-predictions
            if second_pass_labels_list[t] == []: continue

            classifications = []
            for hit,concept in zip(hits, second_pass_labels_list[t][0]):
                i,j = hit
                length = len(text_chunks[i][j].split())
                #print (concept, i, j, j+length-1 )
                classifications.append(  (concept, i+1, j, j+length-1 ) )

            retVal[t] = classifications


        # Return values
        return retVal
=======
        # input:  a single word, like
        #         Admission
        # output: A hash table of features
        #         features include: word, length, mitre, stem_porter
    def features_for_word(self, word):
        features = {'dummy': 1}  # always have >0 dimensions

                # word_shape, word, length, mitre, stem_porter, stem_lancaster
        for feature in Model.word_features:

                        # word_shape, test_result, word, pos, next, length, stem_wordnet, mitre, stem_porter, prev, stem_lancaster
            if feature not in self.enabled_features:
                continue

            if feature == "word":
                features[(feature, word)] = 1

            if feature == "length":
                features[(feature, None)] = len(word)

            if feature == "mitre":
                for f in Model.mitre_features:
                    if re.search(Model.mitre_features[f], word):
                        features[(feature, f)] = 1

            if feature == "stem_porter":
                st = nltk.stem.PorterStemmer()
                features[(feature, st.stem(word))] = 1

            if feature == "stem_lancaster":
                st = nltk.stem.LancasterStemmer()
                features[(feature, st.stem(word))] = 1

            if feature == "stem_snowball":
                st = nltk.stem.SnowballStemmer("english")
                #features[(feature, st.stem(word))] = 1

            if feature == "word_shape":
                wordShapes = getWordShapes(word)
                for i, shape in enumerate(wordShapes):
                    features[(feature + str(i), shape)] = 1

            if feature == "metric_unit":
                unit = 0
                if self.is_weight(word):
                    unit = 1
                elif self.is_size(word):
                    unit = 2
                features[(feature, None)] = unit

            # look for prognosis locaiton
            #if feature == "radial_loc":
            # THIS MIGHT BE BUGGED
            #    if self.is_prognosis_location(word):
            #        features[(feature, None)] = 1

            if feature == "has_problem_form":
                if self.has_problem_form(word):
                    features[(feature, None)] = 1

            if feature == "def_class":
                features[(feature, None)] = self.get_def_class(word)

        return features

    mitre_features = {
        "INITCAP": r"^[A-Z].*$",
        "ALLCAPS": r"^[A-Z]+$",
        "CAPSMIX": r"^[A-Za-z]+$",
        "HASDIGIT": r"^.*[0-9].*$",
        "SINGLEDIGIT": r"^[0-9]$",
        "DOUBLEDIGIT": r"^[0-9][0-9]$",
        "FOURDIGITS": r"^[0-9][0-9][0-9][0-9]$",
        "NATURALNUM": r"^[0-9]+$",
        "REALNUM": r"^[0-9]+.[0-9]+$",
        "ALPHANUM": r"^[0-9A-Za-z]+$",
        "HASDASH": r"^.*-.*$",
        "PUNCTUATION": r"^[^A-Za-z0-9]+$",
        "PHONE1": r"^[0-9][0-9][0-9]-[0-9][0-9][0-9][0-9]$",
        "PHONE2": r"^[0-9][0-9][0-9]-[0-9][0-9][0-9]-[0-9][0-9][0-9][0-9]$",
        "FIVEDIGIT": r"^[0-9][0-9][0-9][0-9][0-9]",
        "NOVOWELS": r"^[^AaEeIiOoUu]+$",
        "HASDASHNUMALPHA": r"^.*[A-z].*-.*[0-9].*$ | *.[0-9].*-.*[0-9].*$",
        "DATESEPERATOR": r"^[-/]$",
   }

    def is_test_result(self, context):
        # note: make spaces optional?
        regex = r"^[A-Za-z]+( )*(-|--|:|was|of|\*|>|<|more than|less than)( )*[0-9]+(%)*"
        if not re.search(regex, context):
            return re.search(r"^[A-Za-z]+ was (positive|negative)", context)
        return True

    def is_weight(self, word):
        regex = r"^[0-9]*(mg|g|milligrams|grams)$"
        return re.search(regex, word)

    def is_size(self, word):
        regex = r"^[0-9]*(mm|cm|millimeters|centimeters)$"
        return re.search(regex, word)

    def is_prognosis_location(self, word):
        regex = r"^(c|C)[0-9]+(-(c|C)[0-9]+)*$"
        return re.search(regex, word)

    def has_problem_form(self, word):
        regex = r".*(ic|is)$"
        return re.search(regex, word)

    # checks for a definitive classification at the word level
    def get_def_class(self, word):
        test_terms = {
            "eval", "evaluation", "evaluations",
            "sat", "sats", "saturation",
            "exam", "exams",
            "rate", "rates",
            "test", "tests",
            "xray", "xrays",
            "screen", "screens",
            "level", "levels",
            "tox"
        }
        problem_terms = {
            "swelling",
            "wound", "wounds",
            "symptom", "symptoms",
            "shifts", "failure",
            "insufficiency", "insufficiencies",
            "mass", "masses",
            "aneurysm", "aneurysms",
            "ulcer", "ulcers",
            "trama", "cancer",
            "disease", "diseased",
            "bacterial", "viral",
            "syndrome", "syndromes",
            "pain", "pains"
            "burns", "burned",
            "broken", "fractured"
        }
        treatment_terms = {
            "therapy",
            "replacement",
            "anesthesia",
            "supplement", "supplemental",
            "vaccine", "vaccines"
            "dose", "doses",
            "shot", "shots",
            "medication", "medicine",
            "treament", "treatments"
        }
        if word.lower() in test_terms:
            return 1
        elif word.lower() in problem_terms:
            return 2
        elif word.lower() in treatment_terms:
            return 3
        return 0
>>>>>>> 01414803
<|MERGE_RESOLUTION|>--- conflicted
+++ resolved
@@ -10,24 +10,13 @@
 
 
 class Model:
-<<<<<<< HEAD
-    
-=======
-    sentence_features = ImmutableSet(["pos", "stem_wordnet", "test_result", "prev", "next"])
-    word_features = ImmutableSet(["word", "length", "mitre", "stem_porter", "stem_lancaster", "word_shape"])
-    # THESE ARE FEATURES I TRIED THAT DON'T LOOK THAT PROMISING
-    # I have some faith in "metric_unit" and "has_problem_form"
-    # "radial_loc" may be too rare and "def_class" could be over fitting
-    # "metric_unit", "radial_loc", "has_problem_form", "def_class"
-
->>>>>>> 01414803
+
     labels = {
         "none": 0,
         "treatment": 1,
         "problem": 2,
         "test": 3
     }
-<<<<<<< HEAD
     reverse_labels = {v:k for k, v in labels.items()}
     
 
@@ -40,9 +29,6 @@
     }
     reverse_IOBs_labels = {v:k for k,v in IOBs_labels.items()}
 
-=======
-    reverse_labels = {v: k for k, v in labels.items()}
->>>>>>> 01414803
 
     @staticmethod
     def load(filename='awesome.model'):
@@ -51,12 +37,7 @@
         model.filename = filename
         return model
 
-<<<<<<< HEAD
-
     # Constructor
-=======
-        # Constructor
->>>>>>> 01414803
     def __init__(self, filename='awesome.model', type=libml.ALL):
         model_directory = os.path.dirname(filename)
 
@@ -65,34 +46,21 @@
 
         self.filename = os.path.realpath(filename)
         self.type = type
-<<<<<<< HEAD
         self.IOB_vocab = {}
         self.concept_vocab = {}
         
     
 
-        
-    # Model::train()
-    #
-    # @param notes. A Note object that has data for training the model
-    def train(self, notes):
-=======
-        self.vocab = {}
-
-        self.enabled_features = Model.sentence_features | Model.word_features
-
 
         # Model::train()
         #
         # @param note. A Note object that has data for training the model
     def train(self, note):
->>>>>>> 01414803
 
         # Get the data and annotations from the Note object
 
         # data   - A list of list of the medical text's words
         # labels - A list of list of concepts (1:1 with data)
-<<<<<<< HEAD
         data   = []
         labels = []
         chunks = []
@@ -144,37 +112,6 @@
         prose = [map(feat_lu, x) for x in prose]
         nonprose = [map(feat_lu, x) for x in nonprose]
         
-=======
-        data   = note.txtlist()
-        labels = note.conlist()
-
-
-                # rows is a list of a list of hash tables
-        rows = []
-        for sentence in data:
-            rows.append(self.features_for_sentence(sentence))
-
-                # each list of hash tables
-        for row in rows:
-                        # each hash table
-            for features in row:
-                                # each key in hash table
-                for feature in features:
-                                        # I think new word encountered
-                    if feature not in self.vocab:
-                        self.vocab[feature] = len(self.vocab) + 1
-
-                # A list of a list encodings of concept labels (ex. 'none' => 0)
-                # [ [0, 0, 0], [0], [0, 0, 0], [0], [0, 0, 0, 0, 0, 2, 2, 0, 1] ]
-        label_lu = lambda l: Model.labels[l]
-        labels = [map(label_lu, x) for x in labels]
-
-
-                # list of a list of hash tables (all keys & values now numbers)
-        feat_lu = lambda f: {self.vocab[item]: f[item] for item in f}
-        rows = [map(feat_lu, x) for x in rows]
-
->>>>>>> 01414803
 
         # Segregate chunks into 'Prose CHUNKS' and 'Nonprose CHUNKS'
         prose_ind    = 0
@@ -281,23 +218,13 @@
         with open(self.filename, "w") as model:
             pickle.dump(self, model)
 
-<<<<<<< HEAD
 
 
         
+
     # Model::predict()
     #
-    # @param note. A Note object that contains the data
-=======
-                # Train the model
-        libml.train(self.filename, self.type)
-
-
-
-        # Model::predict()
-        #
-        # @param note. A Note object that contains the training data
->>>>>>> 01414803
+    # @param note. A Note object that contains the training data
     def predict(self, note):
 
         # data - A list of list of the medical text's words
@@ -335,7 +262,6 @@
                         self.IOB_vocab[feature] = len(self.IOB_vocab) + 1
 
 
-<<<<<<< HEAD
         # For applying the (key,value) mapping
         feat_lu = lambda f: {self.IOB_vocab[item]:f[item] for item in f if item in self.IOB_vocab}
 
@@ -400,48 +326,19 @@
         # IOB labels
         # translate labels_list into a readable format
         # ex. change all occurences of 1 -> 'B'
-=======
-        feat_lu = lambda f: {self.vocab[item]: f[item] for item in f if item in self.vocab}
-        rows = [map(feat_lu, x) for x in rows]
-        libml.write_features(self.filename, rows, None, self.type)
-
-            # Use the trained model to make predictions
-        libml.predict(self.filename, self.type)
-
-
-            # A hash table
-        # the keys are 1,2,4 (SVM, LIN, and CRF)
-        # each value is a list of concept labels encodings
-        labels_list = libml.read_labels(self.filename, self.type)
-
-
-            # translate labels_list into a readable format
-            # ex. change all occurences of 0 -> 'none'
->>>>>>> 01414803
         for t, labels in labels_list.items():
             tmp = []
             for sentence in data:
                 tmp.append([labels.pop(0) for i in range(len(sentence))])
-<<<<<<< HEAD
                 tmp[-1]= map(lambda l: l.strip(), tmp[-1])
                 tmp[-1]= map(lambda l: Model.reverse_IOBs_labels[int(l)],tmp[-1])
                 labels_list[t] = tmp
-=======
-                tmp[-1] = map(lambda l: l.strip(), tmp[-1])
-                tmp[-1] = map(lambda l: Model.reverse_labels[int(l)], tmp[-1])
-            labels_list[t] = tmp
->>>>>>> 01414803
 
         #print '-'*80
         #print "\nlabels_list"
         #print labels_list
         #print "\n" + "-" * 80
 
-<<<<<<< HEAD
-=======
-            # The new labels_list is a translated version
-        return labels_list
->>>>>>> 01414803
 
         # Reminder: list of list of words (line-by-line)
         text = data
@@ -450,21 +347,12 @@
         chunked = {1:[], 2:[], 4:[]}
 
 
-<<<<<<< HEAD
         # Create tokens of full concept boundaries for second classifier
         for t,chunks in labels_list.items():
-=======
-        # input:  A sentence from a medical text file (list of words)
-        # output: A list of hash tables
-    def features_for_sentence(self, sentence):
-        features_list = []
->>>>>>> 01414803
-
 
             # Merge 'B' words with its 'I's to form phrased chunks
             tmp = feat_obj.generate_chunks(text,chunks)
 
-<<<<<<< HEAD
             # text_chunks    - a merged text 
             # place_holder   - ignore. It has a value of []
             # hits           - one-to-one concept token indices with text_chunks
@@ -480,7 +368,7 @@
 
 
         # Predict classification for chunks
-        # FIXME - possible error - only predicts on 4
+        # FIXME - should not be hard-coded
         text_chunks        = chunked[4]
 
 
@@ -499,58 +387,6 @@
         # Not sure if this should be reset, but it makes sense to me to do it
         # But why is it a data member if it shouldnt persist
         self.concept_vocab = {}
-=======
-            if feature == "pos":
-                tags = tags or nltk.pos_tag(sentence)
-                for i, features in enumerate(features_list):
-                    tag = tags[i][1]
-                    features[(feature, tag)] = 1
-
-            if feature == "stem_wordnet":
-                tags = tags or nltk.pos_tag(sentence)
-                morphy_tags = {
-                    'NN': nltk.corpus.reader.wordnet.NOUN,
-                    'JJ': nltk.corpus.reader.wordnet.ADJ,
-                    'VB': nltk.corpus.reader.wordnet.VERB,
-                    'RB': nltk.corpus.reader.wordnet.ADV}
-                morphy_tags = [(w, morphy_tags.setdefault(t[:2], nltk.corpus.reader.wordnet.NOUN)) for w, t in tags]
-                st = nltk.stem.WordNetLemmatizer()
-                for i, features in enumerate(features_list):
-                    tag = morphy_tags[i]
-                    features[(feature, st.lemmatize(*tag))] = 1
-
-            if feature == "test_result":
-                for index, features in enumerate(features_list):
-                    right = " ".join([w for w in sentence[index:]])
-                    if self.is_test_result(right):
-                        features[(feature, None)] = 1
-
-
-        ngram_features = [{} for i in range(len(features_list))]
-        if "prev" in self.enabled_features:
-            prev = lambda f: {("prev_"+k[0], k[1]): v for k, v in f.items()}
-            prev_list = map(prev, features_list)
-            for i in range(len(features_list)):
-                if i == 0:
-                    ngram_features[i][("prev", "*")] = 1
-                else:
-                    ngram_features[i].update(prev_list[i-1])
-
-        if "next" in self.enabled_features:
-            next = lambda f: {("next_"+k[0], k[1]): v for k, v in f.items()}
-            next_list = map(next, features_list)
-            for i in range(len(features_list)):
-                if i == len(features_list) - 1:
-                    ngram_features[i][("next", "*")] = 1
-                else:
-                    ngram_features[i].update(next_list[i+1])
-
-        merged = lambda d1, d2: dict(d1.items() + d2.items())
-        features_list = [merged(features_list[i], ngram_features[i])
-            for i in range(len(features_list))]
-
-        return features_list
->>>>>>> 01414803
 
         for features in rows:
             for feature in features:
@@ -566,7 +402,6 @@
             tmp_rows.append(tmp)
         rows = tmp_rows
 
-<<<<<<< HEAD
 
         # Predict using model
         second_pass_model = self.filename + '3'
@@ -618,162 +453,3 @@
 
         # Return values
         return retVal
-=======
-        # input:  a single word, like
-        #         Admission
-        # output: A hash table of features
-        #         features include: word, length, mitre, stem_porter
-    def features_for_word(self, word):
-        features = {'dummy': 1}  # always have >0 dimensions
-
-                # word_shape, word, length, mitre, stem_porter, stem_lancaster
-        for feature in Model.word_features:
-
-                        # word_shape, test_result, word, pos, next, length, stem_wordnet, mitre, stem_porter, prev, stem_lancaster
-            if feature not in self.enabled_features:
-                continue
-
-            if feature == "word":
-                features[(feature, word)] = 1
-
-            if feature == "length":
-                features[(feature, None)] = len(word)
-
-            if feature == "mitre":
-                for f in Model.mitre_features:
-                    if re.search(Model.mitre_features[f], word):
-                        features[(feature, f)] = 1
-
-            if feature == "stem_porter":
-                st = nltk.stem.PorterStemmer()
-                features[(feature, st.stem(word))] = 1
-
-            if feature == "stem_lancaster":
-                st = nltk.stem.LancasterStemmer()
-                features[(feature, st.stem(word))] = 1
-
-            if feature == "stem_snowball":
-                st = nltk.stem.SnowballStemmer("english")
-                #features[(feature, st.stem(word))] = 1
-
-            if feature == "word_shape":
-                wordShapes = getWordShapes(word)
-                for i, shape in enumerate(wordShapes):
-                    features[(feature + str(i), shape)] = 1
-
-            if feature == "metric_unit":
-                unit = 0
-                if self.is_weight(word):
-                    unit = 1
-                elif self.is_size(word):
-                    unit = 2
-                features[(feature, None)] = unit
-
-            # look for prognosis locaiton
-            #if feature == "radial_loc":
-            # THIS MIGHT BE BUGGED
-            #    if self.is_prognosis_location(word):
-            #        features[(feature, None)] = 1
-
-            if feature == "has_problem_form":
-                if self.has_problem_form(word):
-                    features[(feature, None)] = 1
-
-            if feature == "def_class":
-                features[(feature, None)] = self.get_def_class(word)
-
-        return features
-
-    mitre_features = {
-        "INITCAP": r"^[A-Z].*$",
-        "ALLCAPS": r"^[A-Z]+$",
-        "CAPSMIX": r"^[A-Za-z]+$",
-        "HASDIGIT": r"^.*[0-9].*$",
-        "SINGLEDIGIT": r"^[0-9]$",
-        "DOUBLEDIGIT": r"^[0-9][0-9]$",
-        "FOURDIGITS": r"^[0-9][0-9][0-9][0-9]$",
-        "NATURALNUM": r"^[0-9]+$",
-        "REALNUM": r"^[0-9]+.[0-9]+$",
-        "ALPHANUM": r"^[0-9A-Za-z]+$",
-        "HASDASH": r"^.*-.*$",
-        "PUNCTUATION": r"^[^A-Za-z0-9]+$",
-        "PHONE1": r"^[0-9][0-9][0-9]-[0-9][0-9][0-9][0-9]$",
-        "PHONE2": r"^[0-9][0-9][0-9]-[0-9][0-9][0-9]-[0-9][0-9][0-9][0-9]$",
-        "FIVEDIGIT": r"^[0-9][0-9][0-9][0-9][0-9]",
-        "NOVOWELS": r"^[^AaEeIiOoUu]+$",
-        "HASDASHNUMALPHA": r"^.*[A-z].*-.*[0-9].*$ | *.[0-9].*-.*[0-9].*$",
-        "DATESEPERATOR": r"^[-/]$",
-   }
-
-    def is_test_result(self, context):
-        # note: make spaces optional?
-        regex = r"^[A-Za-z]+( )*(-|--|:|was|of|\*|>|<|more than|less than)( )*[0-9]+(%)*"
-        if not re.search(regex, context):
-            return re.search(r"^[A-Za-z]+ was (positive|negative)", context)
-        return True
-
-    def is_weight(self, word):
-        regex = r"^[0-9]*(mg|g|milligrams|grams)$"
-        return re.search(regex, word)
-
-    def is_size(self, word):
-        regex = r"^[0-9]*(mm|cm|millimeters|centimeters)$"
-        return re.search(regex, word)
-
-    def is_prognosis_location(self, word):
-        regex = r"^(c|C)[0-9]+(-(c|C)[0-9]+)*$"
-        return re.search(regex, word)
-
-    def has_problem_form(self, word):
-        regex = r".*(ic|is)$"
-        return re.search(regex, word)
-
-    # checks for a definitive classification at the word level
-    def get_def_class(self, word):
-        test_terms = {
-            "eval", "evaluation", "evaluations",
-            "sat", "sats", "saturation",
-            "exam", "exams",
-            "rate", "rates",
-            "test", "tests",
-            "xray", "xrays",
-            "screen", "screens",
-            "level", "levels",
-            "tox"
-        }
-        problem_terms = {
-            "swelling",
-            "wound", "wounds",
-            "symptom", "symptoms",
-            "shifts", "failure",
-            "insufficiency", "insufficiencies",
-            "mass", "masses",
-            "aneurysm", "aneurysms",
-            "ulcer", "ulcers",
-            "trama", "cancer",
-            "disease", "diseased",
-            "bacterial", "viral",
-            "syndrome", "syndromes",
-            "pain", "pains"
-            "burns", "burned",
-            "broken", "fractured"
-        }
-        treatment_terms = {
-            "therapy",
-            "replacement",
-            "anesthesia",
-            "supplement", "supplemental",
-            "vaccine", "vaccines"
-            "dose", "doses",
-            "shot", "shots",
-            "medication", "medicine",
-            "treament", "treatments"
-        }
-        if word.lower() in test_terms:
-            return 1
-        elif word.lower() in problem_terms:
-            return 2
-        elif word.lower() in treatment_terms:
-            return 3
-        return 0
->>>>>>> 01414803
