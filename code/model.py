--- conflicted
+++ resolved
@@ -8,19 +8,14 @@
 import clicon_features
 
 
-<<<<<<< HEAD
-=======
-import libml
-import features
->>>>>>> 7d25c659
 
 class Model:
-
+    
     labels = {
-        "none": 0,
-        "treatment": 1,
-        "problem": 2,
-        "test": 3
+        "none":0,
+        "treatment":1,
+        "problem":2,
+        "test":3
     }
     reverse_labels = {v:k for k, v in labels.items()}
     
@@ -42,6 +37,7 @@
         model.filename = filename
         return model
 
+
     # Constructor
     def __init__(self, filename='awesome.model', type=libml.ALL):
         model_directory = os.path.dirname(filename)
@@ -56,11 +52,11 @@
         
     
 
-
+        
     # Model::train()
     #
-    # @param note. A Note object that has data for training the model
-    def train(self, note):
+    # @param notes. A Note object that has data for training the model
+    def train(self, notes):
 
         # Get the data and annotations from the Note object
 
@@ -106,7 +102,6 @@
                         self.IOB_vocab[feature] = len(self.IOB_vocab) + 1
 
 
-<<<<<<< HEAD
         # IOB labels
         # A list of a list encodings of concept labels (ex. 'B' => 1)
         # [ [0, 0, 0], [0], [0, 0, 0], [0], [0, 0, 0, 0, 0, 1, 2, 0, 1] ]
@@ -139,22 +134,6 @@
                 # Should never really get here
                 print 'Line #%d is neither prose nor nonprose!' % i
                 print line, '\n'
-=======
-                # rows is a list of a list of hash tables
-        rows = []
-        for sentence in data:
-            rows.append(features.features_for_sentence(sentence))
-
-                # each list of hash tables
-        for row in rows:
-                        # each hash table
-            for feature_names in row:
-                                # each key in hash table
-                for feature in feature_names:
-                                        # I think new word encountered
-                    if feature not in self.vocab:
-                        self.vocab[feature] = len(self.vocab) + 1
->>>>>>> 7d25c659
 
 
         prose_model    = self.filename + '1'
@@ -243,16 +222,14 @@
 
 
         
-
     # Model::predict()
     #
-    # @param note. A Note object that contains the training data
+    # @param note. A Note object that contains the data
     def predict(self, note):
 
         # data - A list of list of the medical text's words
         data = note.txtlist()
 
-<<<<<<< HEAD
         # A wrapper for features
         feat_obj = clicon_features.FeatureWrapper(data)
 
@@ -288,12 +265,6 @@
         # For applying the (key,value) mapping
         feat_lu = lambda f: {self.IOB_vocab[item]:f[item] for item in f if item in self.IOB_vocab}
 
-=======
-        # Something to do with calibrating the model
-        rows = []   # rows <- list of a list of hash tables (feature vectors)
-        for sentence in data:
-            rows.append(features.features_for_sentence(sentence))
->>>>>>> 7d25c659
 
         # Prose (predict, and read predictions)
         prose = [map(feat_lu, x) for x in prose]
@@ -368,7 +339,6 @@
         #print labels_list
         #print "\n" + "-" * 80
 
-<<<<<<< HEAD
 
         # Reminder: list of list of words (line-by-line)
         text = data
@@ -379,6 +349,7 @@
 
         # Create tokens of full concept boundaries for second classifier
         for t,chunks in labels_list.items():
+
 
             # Merge 'B' words with its 'I's to form phrased chunks
             tmp = feat_obj.generate_chunks(text,chunks)
@@ -398,7 +369,7 @@
 
 
         # Predict classification for chunks
-        # FIXME - should not be hard-coded
+        # FIXME - possible error - only predicts on 4
         text_chunks        = chunked[4]
 
 
@@ -483,7 +454,3 @@
 
         # Return values
         return retVal
-=======
-            # The new labels_list is a translated version
-        return labels_list
->>>>>>> 7d25c659
