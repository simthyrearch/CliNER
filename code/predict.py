import os
import os.path
import sys
import glob
import argparse
import helper

import libml
from model import Model
from note import *

def main():
    parser = argparse.ArgumentParser()
<<<<<<< HEAD
    parser.add_argument("-i", 
    dest = "input", 
    help = "The input files to predict", 
    default = os.path.join(os.path.dirname(os.path.realpath(__file__)), '../data/test_data/*')
    #default = os.path.join(os.path.dirname(os.path.realpath(__file__)), '/home/wboag/ConceptExtraction-master/data/test_data/*')
    )

    parser.add_argument("-o", 
    dest = "output", 
    help = "The directory to write the output", 
    default = os.path.join(os.path.dirname(os.path.realpath(__file__)), '../data/test_predictions')
    #default = os.path.join(os.path.dirname(os.path.realpath(__file__)), '/home/wboag/ConceptExtraction-master/data/test_predictions')
=======
    parser.add_argument("-i",
        dest = "input",
        help = "The input files to predict",
        default = os.path.join(os.path.dirname(os.path.realpath(__file__)), '../data/test_data/*')
    )

    parser.add_argument("-o",
        dest = "output",
        help = "The directory to write the output",
        default = os.path.join(os.path.dirname(os.path.realpath(__file__)), '../data/test_predictions')
>>>>>>> 01414803
    )

    parser.add_argument("-m",
        dest = "model",
        help = "The model to use for prediction",
        default = os.path.join(os.path.dirname(os.path.realpath(__file__)), '../models/run_models/run.model')
    )

    parser.add_argument("--no-svm",
        dest = "no_svm",
        action = "store_true",
        help = "Disable SVM model generation",
    )

    parser.add_argument("--no-lin",
        dest = "no_lin",
        action = "store_true",
        help = "Disable LIN model generation",
    )

    parser.add_argument("--no-crf",
        dest = "no_crf",
        action = "store_true",
        help = "Disable CRF model generation",
    )

    args = parser.parse_args()

    # Locate the test files
    files = glob.glob(args.input)

    # Load a model and make a prediction for each file
    path = args.output
    helper.mkpath(args.output)

    # Determine what type of models to use (ex SVM vs. CRF)
    model = Model.load(args.model)
    if args.no_svm:
        model.type &= ~libml.SVM
    if args.no_lin:
        model.type &= ~libml.LIN
    if args.no_crf:
        model.type &= ~libml.CRF


    for txt in files:

        # Read the data into a Note object
        note = Note()
        note.read_i2b2(txt)
        #note.read_plain(txt)   # TEMP - in case of plain format


        # Use the model to predict the concept labels
        # Returns a hash table with:
        #     keys as 1,2,4
        #     values as list of list of concept tokens (one-to-one with dat_list)
        labels = model.predict(note)


        con = os.path.split(txt)[-1]
        con = con[:-3] + 'con'

        for t in libml.bits(model.type):
            if t == libml.SVM:
                helper.mkpath(os.path.join(args.output, "svm"))
                con_path = os.path.join(path, "svm", con)
            if t == libml.LIN:
                helper.mkpath(os.path.join(args.output, "lin"))
                con_path = os.path.join(path, "lin", con)
            if t == libml.CRF:
                helper.mkpath(os.path.join(args.output, "crf"))
                con_path = os.path.join(path, "crf", con)
<<<<<<< HEAD
                    
=======

>>>>>>> 01414803
            # Output the concept predictions
            note.write_i2b2(con_path, labels[t])
            #note.write_plain(con_path, labels[t])   # in case of plain format

            #note.write_BIOs_labels(con_path, labels[t])



if __name__ == '__main__':
    main()<|MERGE_RESOLUTION|>--- conflicted
+++ resolved
@@ -11,7 +11,6 @@
 
 def main():
     parser = argparse.ArgumentParser()
-<<<<<<< HEAD
     parser.add_argument("-i", 
     dest = "input", 
     help = "The input files to predict", 
@@ -24,18 +23,6 @@
     help = "The directory to write the output", 
     default = os.path.join(os.path.dirname(os.path.realpath(__file__)), '../data/test_predictions')
     #default = os.path.join(os.path.dirname(os.path.realpath(__file__)), '/home/wboag/ConceptExtraction-master/data/test_predictions')
-=======
-    parser.add_argument("-i",
-        dest = "input",
-        help = "The input files to predict",
-        default = os.path.join(os.path.dirname(os.path.realpath(__file__)), '../data/test_data/*')
-    )
-
-    parser.add_argument("-o",
-        dest = "output",
-        help = "The directory to write the output",
-        default = os.path.join(os.path.dirname(os.path.realpath(__file__)), '../data/test_predictions')
->>>>>>> 01414803
     )
 
     parser.add_argument("-m",
@@ -109,11 +96,7 @@
             if t == libml.CRF:
                 helper.mkpath(os.path.join(args.output, "crf"))
                 con_path = os.path.join(path, "crf", con)
-<<<<<<< HEAD
-                    
-=======
 
->>>>>>> 01414803
             # Output the concept predictions
             note.write_i2b2(con_path, labels[t])
             #note.write_plain(con_path, labels[t])   # in case of plain format
